﻿// Copyright (c) Microsoft. All rights reserved.
// Licensed under the MIT license. See LICENSE file in the project root for full license information.

using System;
using System.IO;
using System.Collections;
using System.Diagnostics;
using System.Globalization;
using System.Text.RegularExpressions;

namespace Microsoft.Build.Shared
{
    /// <summary>
    /// Functions for dealing with the specially formatted errors returned by
    /// build tools.
    /// </summary>
    /// <remarks>
    /// Various tools produce and consume CanonicalErrors in various formats.
    ///
    /// DEVENV Format When Clicking on Items in the Output Window
    /// (taken from env\msenv\core\findutil.cpp ParseLocation function)
    ///
    ///      v:\dir\file.ext (loc) : msg
    ///      \\server\share\dir\file.ext(loc):msg
    ///      url
    ///
    ///      loc:
    ///      (line)
    ///      (line-line)
    ///      (line,col)
    ///      (line,col-col)
    ///      (line,col,len)
    ///      (line,col,line,col)
    ///
    /// DevDiv Build Process
    /// (taken from tools\devdiv2.def)
    ///
    ///      To echo warnings and errors to the build console, the
    ///      "description block" must be recognized by build. To do this,
    ///      add a $(ECHO_COMPILING_COMMAND) or $(ECHO_PROCESSING_COMMAND)
    ///      to the first line of the description block, e.g.
    ///
    ///          $(ECHO_COMPILING_CMD) Resgen_$&lt;
    ///
    ///      Errors must have the format:
    ///
    ///          &lt;text&gt; : error [num]: &lt;msg&gt;
    ///
    ///      Warnings must have the format:
    ///
    ///          &lt;text&gt; : warning [num]: &lt;msg&gt;
    /// </remarks>
    internal static class CanonicalError
    {
        // Defines the main pattern for matching messages.
        private static readonly Lazy<Regex> s_originCategoryCodeTextExpression = new Lazy<Regex>(
            () => new Regex
                (
                // Beginning of line and any amount of whitespace.
                @"^\s*"
                    // Match a [optional project number prefix 'ddd>'], single letter + colon + remaining filename, or
                    // string with no colon followed by a colon.
                + @"(((?<ORIGIN>(((\d+>)?[a-zA-Z]?:[^:]*)|([^:]*))):)"
                    // Origin may also be empty. In this case there's no trailing colon.
                + "|())"
                    // Match the empty string or a string without a colon that ends with a space
                + "(?<SUBCATEGORY>(()|([^:]*? )))"
                    // Match 'error' or 'warning'.
                + @"(?<CATEGORY>(error|warning))"
                    // Match anything starting with a space that's not a colon/space, followed by a colon. 
                    // Error code is optional in which case "error"/"warning" can be followed immediately by a colon.
                + @"( \s*(?<CODE>[^: ]*))?\s*:"
                    // Whatever's left on this line, including colons.
                + "(?<TEXT>.*)$",
<<<<<<< HEAD
                RegexOptions.IgnoreCase
             );
        /*
        var matches = Regex.Matches(currentLine, "(?<File>.*):(?<Line>\\d+):(?<Character>\\d+):(?<Type> error| warning):(?<Message>.*)");

		*/
        static private Regex s_originCategoryCodeTextExpression2 = new Regex
            (
                @"^\s*(?<ORIGIN>(?<FILENAME>.*):(?<LOCATION>(?<LINE>[0-9]*):(?<COLUMN>[0-9]*))):(?<CATEGORY> error| warning):(?<TEXT>.*)",
                RegexOptions.IgnoreCase
            );
=======
                RegexOptions.IgnoreCase | RegexOptions.Compiled
                ));
>>>>>>> 6cd2c4b3

        // Matches and extracts filename and location from an 'origin' element.
        private static readonly Lazy<Regex> s_filenameLocationFromOrigin = new Lazy<Regex>(
            () => new Regex
                (
                "^" // Beginning of line
                + @"(\d+>)?" // Optional ddd> project number prefix
                + "(?<FILENAME>.*)" // Match anything.
                + @"\(" // Find a parenthesis.
                + @"(?<LOCATION>[\,,0-9,-]*)" // Match any combination of numbers and ',' and '-'
                + @"\)\s*" // Find the closing paren then any amount of spaces.
                + "$", // End-of-line
                RegexOptions.IgnoreCase | RegexOptions.Compiled
                ));

        // Matches location that is a simple number.
        private static readonly Lazy<Regex> s_lineFromLocation = new Lazy<Regex>(
            () => new Regex // Example: line
                (
                "^" // Beginning of line
                + "(?<LINE>[0-9]*)" // Match any number.
                + "$", // End-of-line
                RegexOptions.IgnoreCase | RegexOptions.Compiled
                ));

        // Matches location that is a range of lines.
        private static readonly Lazy<Regex> s_lineLineFromLocation = new Lazy<Regex>(
            () => new Regex // Example: line-line
                (
                "^" // Beginning of line
                + "(?<LINE>[0-9]*)" // Match any number.
                + "-" // Dash
                + "(?<ENDLINE>[0-9]*)" // Match any number.
                + "$", // End-of-line
                RegexOptions.IgnoreCase | RegexOptions.Compiled
                ));

        // Matches location that is a line and column
        private static readonly Lazy<Regex> s_lineColFromLocation = new Lazy<Regex>(
            () => new Regex // Example: line,col
                (
                "^" // Beginning of line
                + "(?<LINE>[0-9]*)" // Match any number.
                + "," // Comma
                + "(?<COLUMN>[0-9]*)" // Match any number.
                + "$", // End-of-line
                RegexOptions.IgnoreCase | RegexOptions.Compiled
                ));

        // Matches location that is a line and column-range
        private static readonly Lazy<Regex> s_lineColColFromLocation = new Lazy<Regex>(
            () => new Regex // Example: line,col-col
                (
                "^" // Beginning of line
                + "(?<LINE>[0-9]*)" // Match any number.
                + "," // Comma
                + "(?<COLUMN>[0-9]*)" // Match any number.
                + "-" // Dash
                + "(?<ENDCOLUMN>[0-9]*)" // Match any number.
                + "$", // End-of-line
                RegexOptions.IgnoreCase | RegexOptions.Compiled
                ));

        // Matches location that is line,col,line,col
        private static readonly Lazy<Regex> s_lineColLineColFromLocation = new Lazy<Regex>(
            () => new Regex // Example: line,col,line,col
                (
                "^" // Beginning of line
                + "(?<LINE>[0-9]*)" // Match any number.
                + "," // Comma
                + "(?<COLUMN>[0-9]*)" // Match any number.
                + "," // Dash
                + "(?<ENDLINE>[0-9]*)" // Match any number.
                + "," // Dash
                + "(?<ENDCOLUMN>[0-9]*)" // Match any number.
                + "$", // End-of-line
                RegexOptions.IgnoreCase | RegexOptions.Compiled
                ));

        /// <summary>
        /// Represents the parts of a decomposed canonical message.
        /// </summary>
        internal sealed class Parts
        {
            /// <summary>
            /// Defines the error category\severity level.
            /// </summary>
            internal enum Category
            {
                Warning,
                Error
            }

            /// <summary>
            /// Value used for unspecified line and column numbers, which are 1-relative.
            /// </summary>
            internal const int numberNotSpecified = 0;

            /// <summary>
            /// Initializes a new instance of the <see cref="Parts"/> class.
            /// </summary>
            internal Parts()
            {
            }

            /// <summary>
            /// Name of the file or tool (not localized)
            /// </summary>
            internal string origin;

            /// <summary>
            /// The line number.
            /// </summary>
            internal int line = Parts.numberNotSpecified;

            /// <summary>
            /// The column number.
            /// </summary>
            internal int column = Parts.numberNotSpecified;

            /// <summary>
            /// The ending line number.
            /// </summary>
            internal int endLine = Parts.numberNotSpecified;

            /// <summary>
            /// The ending column number.
            /// </summary>
            internal int endColumn = Parts.numberNotSpecified;

            /// <summary>
            /// The category/severity level
            /// </summary>
            internal Category category;

            /// <summary>
            /// The sub category (localized)
            /// </summary>
            internal string subcategory;

            /// <summary>
            /// The error code (not localized)
            /// </summary>
            internal string code;

            /// <summary>
            /// The error message text (localized)
            /// </summary>
            internal string text;

#if NEVER
            internal new string ToString()
            {
                return String.Format
                (
                     "Origin='{0}'\n"
                    +"Filename='{1}'\n"
                    +"Line='{2}'\n"
                    +"Column='{3}'\n"
                    +"EndLine='{4}'\n"
                    +"EndColumn='{5}'\n"
                    +"Category='{6}'\n"
                    +"Subcategory='{7}'\n"
                    +"Text='{8}'\n"
                    , origin, line, column, endLine, endColumn, category.ToString(), subcategory, code, text
                );

            }
#endif
        }

        /// <summary>
        /// A small custom int conversion method that treats invalid entries as missing (0). This is done to work around tools
        /// that don't fully conform to the canonical message format - we still want to salvage what we can from the message.
        /// </summary>
        /// <param name="value"></param>
        /// <returns>'value' converted to int or 0 if it can't be parsed or is negative</returns>
        private static int ConvertToIntWithDefault(string value)
        {
            int result;
            bool success = int.TryParse(value, NumberStyles.Integer, CultureInfo.InvariantCulture, out result);

            if (!success || (result < 0))
            {
                result = CanonicalError.Parts.numberNotSpecified;
            }

            return result;
        }

        /// <summary>
        /// Decompose an error or warning message into constituent parts. If the message isn't in the canonical form, return null.
        /// </summary>
        /// <remarks>This method is thread-safe, because the Regex class is thread-safe (per MSDN).</remarks>
        /// <param name="message"></param>
        /// <returns>Decomposed canonical message, or null.</returns>
        internal static Parts Parse(string message)
        {
            // An unusually long string causes pathologically slow Regex back-tracking.
            // To avoid that, only scan the first 400 characters. That's enough for 
            // the longest possible prefix: MAX_PATH, plus a huge subcategory string, and an error location.
            // After the regex is done, we can append the overflow.
            string messageOverflow = String.Empty;
            if (message.Length > 400)
            {
                messageOverflow = message.Substring(400);
                message = message.Substring(0, 400);
            }

            // If a tool has a large amount of output that isn't an error or warning (eg., "dir /s %hugetree%")
            // the regex below is slow. It's faster to pre-scan for "warning" and "error" 
            // and bail out if neither are present.
            if (message.IndexOf("warning", StringComparison.OrdinalIgnoreCase) == -1 &&
                message.IndexOf("error", StringComparison.OrdinalIgnoreCase) == -1)
            {
                return null;
            }

            Parts parsedMessage = new Parts();

            // First, split the message into three parts--Origin, Category, Code, Text.
            // Example,
            //      Main.cs(17,20):Command line warning CS0168: The variable 'foo' is declared but never used
            //      -------------- ------------ ------- ------  ----------------------------------------------
            //      Origin         SubCategory  Cat.    Code    Text
            // 
            // To accommodate absolute filenames in Origin, tolerate a colon in the second position
            // as long as its preceded by a letter.
            //
            // Localization Note:
            //  Even in foreign-language versions of tools, the category field needs to be in English.
            //  Also, if origin is a tool name, then that needs to be in English.
            //
            //  Here's an example from the Japanese version of CL.EXE:
            //   cl : ???? ??? warning D4024 : ?????????? 'AssemblyInfo.cs' ?????????????????? ???????????
            //
            //  Here's an example from the Japanese version of LINK.EXE:
            //   AssemblyInfo.cpp : fatal error LNK1106: ???????????? ??????????????: 0x6580 ??????????
            //
<<<<<<< HEAD
            Match match = s_originCategoryCodeTextExpression.Match(message);
            string category;
=======
            Match match = s_originCategoryCodeTextExpression.Value.Match(message);

>>>>>>> 6cd2c4b3
            if (!match.Success)
            {
                // try again with the Clang/GCC matcher
                match = s_originCategoryCodeTextExpression2.Match(message);
                if (!match.Success)
                {
                    return null;
                }

                category = match.Groups["CATEGORY"].Value.Trim();
                if (0 == String.Compare(category, "error", StringComparison.OrdinalIgnoreCase))
                {
                    parsedMessage.category = Parts.Category.Error;
                }
                else if (0 == String.Compare(category, "warning", StringComparison.OrdinalIgnoreCase))
                {
                    parsedMessage.category = Parts.Category.Warning;
                }
                else
                {
                    // Not an error\warning message.
                    return null;
                }
                parsedMessage.line = ConvertToIntWithDefault(match.Groups["LINE"].Value.Trim());
                parsedMessage.column = ConvertToIntWithDefault(match.Groups["COLUMN"].Value.Trim());
                parsedMessage.text = (match.Groups["TEXT"].Value + messageOverflow).Trim();
                parsedMessage.origin = match.Groups["FILENAME"].Value.Trim();
                parsedMessage.code = "G" + parsedMessage.text.Split(new char[] { '\'' }, StringSplitOptions.RemoveEmptyEntries)[0].GetHashCode().ToString("X8");
                return parsedMessage;
            }

            string origin = match.Groups["ORIGIN"].Value.Trim();
            category = match.Groups["CATEGORY"].Value.Trim();
            parsedMessage.code = match.Groups["CODE"].Value.Trim();
            parsedMessage.text = (match.Groups["TEXT"].Value + messageOverflow).Trim();
            parsedMessage.subcategory = match.Groups["SUBCATEGORY"].Value.Trim();

            // Next, see if category is something that is recognized.
            if (0 == String.Compare(category, "error", StringComparison.OrdinalIgnoreCase))
            {
                parsedMessage.category = Parts.Category.Error;
            }
            else if (0 == String.Compare(category, "warning", StringComparison.OrdinalIgnoreCase))
            {
                parsedMessage.category = Parts.Category.Warning;
            }
            else
            {
                // Not an error\warning message.
                return null;
            }

            // Origin is not a simple file, but it still could be of the form,
            //  foo.cpp(location)
            match = s_filenameLocationFromOrigin.Value.Match(origin);

            if (match.Success)
            {
                // The origin is in the form,
                //  foo.cpp(location)
                // Assume the filename exists, but don't verify it. What else could it be?
                string location = match.Groups["LOCATION"].Value.Trim();
                parsedMessage.origin = match.Groups["FILENAME"].Value.Trim();

                // Now, take apart the location. It can be one of these:
                //      loc:
                //      (line)
                //      (line-line)
                //      (line,col)
                //      (line,col-col)
                //      (line,col,len)
                //      (line,col,line,col)
                if (location.Length > 0)
                {
                    match = s_lineFromLocation.Value.Match(location);
                    if (match.Success)
                    {
                        parsedMessage.line = ConvertToIntWithDefault(match.Groups["LINE"].Value.Trim());
                    }
                    else
                    {
                        match = s_lineLineFromLocation.Value.Match(location);
                        if (match.Success)
                        {
                            parsedMessage.line = ConvertToIntWithDefault(match.Groups["LINE"].Value.Trim());
                            parsedMessage.endLine = ConvertToIntWithDefault(match.Groups["ENDLINE"].Value.Trim());
                        }
                        else
                        {
                            match = s_lineColFromLocation.Value.Match(location);
                            if (match.Success)
                            {
                                parsedMessage.line = ConvertToIntWithDefault(match.Groups["LINE"].Value.Trim());
                                parsedMessage.column = ConvertToIntWithDefault(match.Groups["COLUMN"].Value.Trim());
                            }
                            else
                            {
                                match = s_lineColColFromLocation.Value.Match(location);
                                if (match.Success)
                                {
                                    parsedMessage.line = ConvertToIntWithDefault(match.Groups["LINE"].Value.Trim());
                                    parsedMessage.column = ConvertToIntWithDefault(match.Groups["COLUMN"].Value.Trim());
                                    parsedMessage.endColumn = ConvertToIntWithDefault(match.Groups["ENDCOLUMN"].Value.Trim());
                                }
                                else
                                {
                                    match = s_lineColLineColFromLocation.Value.Match(location);
                                    if (match.Success)
                                    {
                                        parsedMessage.line = ConvertToIntWithDefault(match.Groups["LINE"].Value.Trim());
                                        parsedMessage.column = ConvertToIntWithDefault(match.Groups["COLUMN"].Value.Trim());
                                        parsedMessage.endLine = ConvertToIntWithDefault(match.Groups["ENDLINE"].Value.Trim());
                                        parsedMessage.endColumn = ConvertToIntWithDefault(match.Groups["ENDCOLUMN"].Value.Trim());
                                    }
                                }
                            }
                        }
                    }
                }
            }
            else
            {
                // The origin does not fit the filename(location) pattern.
                parsedMessage.origin = origin;
            }

            return parsedMessage;
        }
    }
}<|MERGE_RESOLUTION|>--- conflicted
+++ resolved
@@ -72,22 +72,15 @@
                 + @"( \s*(?<CODE>[^: ]*))?\s*:"
                     // Whatever's left on this line, including colons.
                 + "(?<TEXT>.*)$",
-<<<<<<< HEAD
-                RegexOptions.IgnoreCase
-             );
-        /*
-        var matches = Regex.Matches(currentLine, "(?<File>.*):(?<Line>\\d+):(?<Character>\\d+):(?<Type> error| warning):(?<Message>.*)");
-
-		*/
-        static private Regex s_originCategoryCodeTextExpression2 = new Regex
-            (
+                RegexOptions.IgnoreCase | RegexOptions.Compiled
+                ));
+
+		private static readonly Lazy<Regex> s_originCategoryCodeTextExpression2 = new Lazy<Regex>(
+            () => new Regex
+                (
                 @"^\s*(?<ORIGIN>(?<FILENAME>.*):(?<LOCATION>(?<LINE>[0-9]*):(?<COLUMN>[0-9]*))):(?<CATEGORY> error| warning):(?<TEXT>.*)",
-                RegexOptions.IgnoreCase
-            );
-=======
-                RegexOptions.IgnoreCase | RegexOptions.Compiled
-                ));
->>>>>>> 6cd2c4b3
+                RegexOptions.IgnoreCase | RegexOptions.Compiled
+            ));
 
         // Matches and extracts filename and location from an 'origin' element.
         private static readonly Lazy<Regex> s_filenameLocationFromOrigin = new Lazy<Regex>(
@@ -327,17 +320,12 @@
             //  Here's an example from the Japanese version of LINK.EXE:
             //   AssemblyInfo.cpp : fatal error LNK1106: ???????????? ??????????????: 0x6580 ??????????
             //
-<<<<<<< HEAD
-            Match match = s_originCategoryCodeTextExpression.Match(message);
+            Match match = s_originCategoryCodeTextExpression.Value.Match(message);
             string category;
-=======
-            Match match = s_originCategoryCodeTextExpression.Value.Match(message);
-
->>>>>>> 6cd2c4b3
             if (!match.Success)
             {
                 // try again with the Clang/GCC matcher
-                match = s_originCategoryCodeTextExpression2.Match(message);
+                match = s_originCategoryCodeTextExpression2.Value.Match(message);
                 if (!match.Success)
                 {
                     return null;
