// Copyright (c) Microsoft. All rights reserved.
// Licensed under the MIT license. See LICENSE file in the project root for full license information.

using System;
using System.Text;

using Microsoft.Build.Shared;
using System.IO;
using System.Collections.Generic;
using Xunit;

namespace Microsoft.Build.UnitTests
{
    public class FileUtilities_Tests
    {
        /// <summary>
        /// Exercises FileUtilities.ItemSpecModifiers.GetItemSpecModifier
        /// </summary>
        [Fact]
        public void GetItemSpecModifier()
        {
            TestGetItemSpecModifier(Directory.GetCurrentDirectory());
            TestGetItemSpecModifier(null);
        }

        private static void TestGetItemSpecModifier(string currentDirectory)
        {
            string cache = null;
            string modifier = FileUtilities.ItemSpecModifiers.GetItemSpecModifier(currentDirectory, "foo", String.Empty, FileUtilities.ItemSpecModifiers.RecursiveDir, ref cache);
            Assert.Equal(String.Empty, modifier);

            cache = null;
            modifier = FileUtilities.ItemSpecModifiers.GetItemSpecModifier(currentDirectory, "foo", String.Empty, FileUtilities.ItemSpecModifiers.ModifiedTime, ref cache);
            Assert.Equal(String.Empty, modifier);

            cache = null;
            modifier = FileUtilities.ItemSpecModifiers.GetItemSpecModifier(currentDirectory, @"foo\goo", String.Empty, FileUtilities.ItemSpecModifiers.RelativeDir, ref cache);
            Assert.Equal(@"foo\", modifier);

            // confirm we get the same thing back the second time
            modifier = FileUtilities.ItemSpecModifiers.GetItemSpecModifier(currentDirectory, @"foo\goo", String.Empty, FileUtilities.ItemSpecModifiers.RelativeDir, ref cache);
            Assert.Equal(@"foo\", modifier);

            cache = null;
            modifier = FileUtilities.ItemSpecModifiers.GetItemSpecModifier(currentDirectory, @"c:\foo.txt", String.Empty, FileUtilities.ItemSpecModifiers.FullPath, ref cache);
            Assert.Equal(@"c:\foo.txt", modifier);
            Assert.Equal(@"c:\foo.txt", cache);

            modifier = FileUtilities.ItemSpecModifiers.GetItemSpecModifier(currentDirectory, @"c:\foo.txt", String.Empty, FileUtilities.ItemSpecModifiers.RootDir, ref cache);
            Assert.Equal(@"c:\", modifier);

            modifier = FileUtilities.ItemSpecModifiers.GetItemSpecModifier(currentDirectory, @"c:\foo.txt", String.Empty, FileUtilities.ItemSpecModifiers.Filename, ref cache);
            Assert.Equal(@"foo", modifier);

            modifier = FileUtilities.ItemSpecModifiers.GetItemSpecModifier(currentDirectory, @"c:\foo.txt", String.Empty, FileUtilities.ItemSpecModifiers.Extension, ref cache);
            Assert.Equal(@".txt", modifier);

            modifier = FileUtilities.ItemSpecModifiers.GetItemSpecModifier(currentDirectory, @"c:\foo.txt", String.Empty, FileUtilities.ItemSpecModifiers.Directory, ref cache);
            Assert.Equal(String.Empty, modifier);

            modifier = FileUtilities.ItemSpecModifiers.GetItemSpecModifier(currentDirectory, @"c:\foo.txt", String.Empty, FileUtilities.ItemSpecModifiers.Identity, ref cache);
            Assert.Equal(@"c:\foo.txt", modifier);

            modifier = FileUtilities.ItemSpecModifiers.GetItemSpecModifier(currentDirectory, @"c:\foo.txt", @"c:\abc\goo.proj", FileUtilities.ItemSpecModifiers.DefiningProjectDirectory, ref cache);
            Assert.Equal(@"c:\abc\", modifier);

            modifier = FileUtilities.ItemSpecModifiers.GetItemSpecModifier(currentDirectory, @"c:\foo.txt", @"c:\abc\goo.proj", FileUtilities.ItemSpecModifiers.DefiningProjectExtension, ref cache);
            Assert.Equal(@".proj", modifier);

            modifier = FileUtilities.ItemSpecModifiers.GetItemSpecModifier(currentDirectory, @"c:\foo.txt", @"c:\abc\goo.proj", FileUtilities.ItemSpecModifiers.DefiningProjectFullPath, ref cache);
            Assert.Equal(@"c:\abc\goo.proj", modifier);

            modifier = FileUtilities.ItemSpecModifiers.GetItemSpecModifier(currentDirectory, @"c:\foo.txt", @"c:\abc\goo.proj", FileUtilities.ItemSpecModifiers.DefiningProjectName, ref cache);
            Assert.Equal(@"goo", modifier);
        }

        [Fact]
        public void MakeRelativeTests()
        {
            Assert.Equal(@"foo.cpp", FileUtilities.MakeRelative(@"c:\abc\def", @"c:\abc\def\foo.cpp"));
            Assert.Equal(@"def\foo.cpp", FileUtilities.MakeRelative(@"c:\abc\", @"c:\abc\def\foo.cpp"));
            Assert.Equal(@"..\foo.cpp", FileUtilities.MakeRelative(@"c:\abc\def\xyz", @"c:\abc\def\foo.cpp"));
            Assert.Equal(@"..\ttt\foo.cpp", FileUtilities.MakeRelative(@"c:\abc\def\xyz\", @"c:\abc\def\ttt\foo.cpp"));
            Assert.Equal(@"e:\abc\def\foo.cpp", FileUtilities.MakeRelative(@"c:\abc\def", @"e:\abc\def\foo.cpp"));
            Assert.Equal(@"foo.cpp", FileUtilities.MakeRelative(@"\\aaa\abc\def", @"\\aaa\abc\def\foo.cpp"));
            Assert.Equal(@"foo.cpp", FileUtilities.MakeRelative(@"c:\abc\def", @"foo.cpp"));
            Assert.Equal(@"foo.cpp", FileUtilities.MakeRelative(@"c:\abc\def", @"..\def\foo.cpp"));
            Assert.Equal(@"\\host\path\file", FileUtilities.MakeRelative(@"c:\abc\def", @"\\host\path\file"));
            Assert.Equal(@"\\host\d$\file", FileUtilities.MakeRelative(@"c:\abc\def", @"\\host\d$\file"));
        }

        /// <summary>
        /// Exercises FileUtilities.ItemSpecModifiers.GetItemSpecModifier on a bad path.
        /// </summary>
        [Fact]
        public void GetItemSpecModifierOnBadPath()
        {
            Assert.Throws<InvalidOperationException>(() =>
            {
                TestGetItemSpecModifierOnBadPath(Directory.GetCurrentDirectory());
            }
           );
        }
        /// <summary>
        /// Exercises FileUtilities.ItemSpecModifiers.GetItemSpecModifier on a bad path.
        /// </summary>
        [Fact]
        public void GetItemSpecModifierOnBadPath2()
        {
            Assert.Throws<InvalidOperationException>(() =>
            {
                TestGetItemSpecModifierOnBadPath(null);
            }
           );
        }
        private static void TestGetItemSpecModifierOnBadPath(string currentDirectory)
        {
            try
            {
                string cache = null;
                string modifier = FileUtilities.ItemSpecModifiers.GetItemSpecModifier(currentDirectory, @"http://www.microsoft.com", String.Empty, FileUtilities.ItemSpecModifiers.RootDir, ref cache);
            }
            catch (Exception e)
            {
                // so I can see the exception message in NUnit's "Standard Out" window
                Console.WriteLine(e.Message);
                throw;
            }
        }

        [Fact]
        public void GetFileInfoNoThrowBasic()
        {
            string file = null;
            try
            {
                file = FileUtilities.GetTemporaryFile();
                FileInfo info = FileUtilities.GetFileInfoNoThrow(file);
                Assert.Equal(info.LastWriteTime, new FileInfo(file).LastWriteTime);
            }
            finally
            {
                if (file != null) File.Delete(file);
            }
        }

        [Fact]
        public void GetFileInfoNoThrowNonexistent()
        {
            FileInfo info = FileUtilities.GetFileInfoNoThrow("this_file_is_nonexistent");
            Assert.Null(info);
        }

        /// <summary>
        /// Exercises FileUtilities.EndsWithSlash
        /// </summary>
        [Fact]
        public void EndsWithSlash()
        {
            Assert.True(FileUtilities.EndsWithSlash(@"C:\foo\"));
            Assert.True(FileUtilities.EndsWithSlash(@"C:\"));
            Assert.True(FileUtilities.EndsWithSlash(@"\"));

            Assert.True(FileUtilities.EndsWithSlash(@"http://www.microsoft.com/"));
            Assert.True(FileUtilities.EndsWithSlash(@"//server/share/"));
            Assert.True(FileUtilities.EndsWithSlash(@"/"));

            Assert.False(FileUtilities.EndsWithSlash(@"C:\foo"));
            Assert.False(FileUtilities.EndsWithSlash(@"C:"));
            Assert.False(FileUtilities.EndsWithSlash(@"foo"));

            // confirm that empty string doesn't barf
            Assert.False(FileUtilities.EndsWithSlash(String.Empty));
        }

        /// <summary>
        /// Exercises FileUtilities.GetDirectory
        /// </summary>
        [Fact]
        public void GetDirectoryWithTrailingSlash()
        {
            Assert.Equal(NativeMethodsShared.IsWindows ? @"c:\" : "/", FileUtilities.GetDirectory(NativeMethodsShared.IsWindows ? @"c:\" : "/"));
            Assert.Equal(NativeMethodsShared.IsWindows ? @"c:\" : "/", FileUtilities.GetDirectory(NativeMethodsShared.IsWindows ? @"c:\foo" : "/foo"));
            Assert.Equal(NativeMethodsShared.IsWindows ? @"c:" : "/", FileUtilities.GetDirectory(NativeMethodsShared.IsWindows ? @"c:" : "/"));
            Assert.Equal(FileUtilities.FixFilePath(@"\"), FileUtilities.GetDirectory(@"\"));
            Assert.Equal(FileUtilities.FixFilePath(@"\"), FileUtilities.GetDirectory(@"\foo"));
            Assert.Equal(FileUtilities.FixFilePath(@"..\"), FileUtilities.GetDirectory(@"..\foo"));
            Assert.Equal(FileUtilities.FixFilePath(@"\foo\"), FileUtilities.GetDirectory(@"\foo\"));
            Assert.Equal(FileUtilities.FixFilePath(@"\\server\share"), FileUtilities.GetDirectory(@"\\server\share"));
            Assert.Equal(FileUtilities.FixFilePath(@"\\server\share\"), FileUtilities.GetDirectory(@"\\server\share\"));
            Assert.Equal(FileUtilities.FixFilePath(@"\\server\share\"), FileUtilities.GetDirectory(@"\\server\share\file"));
            Assert.Equal(FileUtilities.FixFilePath(@"\\server\share\directory\"), FileUtilities.GetDirectory(@"\\server\share\directory\"));
            Assert.Equal(FileUtilities.FixFilePath(@"foo\"), FileUtilities.GetDirectory(@"foo\bar"));
            Assert.Equal(FileUtilities.FixFilePath(@"\foo\bar\"), FileUtilities.GetDirectory(@"\foo\bar\"));
            Assert.Equal(String.Empty, FileUtilities.GetDirectory("foo"));
        }

        /// <summary>
        /// Exercises FileUtilities.HasExtension
        /// </summary>
        [Fact]
        public void HasExtension()
        {
            Assert.True(FileUtilities.HasExtension("foo.txt", new string[] { ".EXE", ".TXT" })); // "test 1"
            Assert.False(FileUtilities.HasExtension("foo.txt", new string[] { ".EXE", ".DLL" })); // "test 2"
        }

        /// <summary>
        /// Exercises FileUtilities.EnsureTrailingSlash
        /// </summary>
        [Fact]
        public void EnsureTrailingSlash()
        {
            // Doesn't have a trailing slash to start with.
            Assert.Equal(FileUtilities.FixFilePath(@"foo\bar\"), FileUtilities.EnsureTrailingSlash(@"foo\bar")); // "test 1"
            Assert.Equal(FileUtilities.FixFilePath(@"foo/bar\"), FileUtilities.EnsureTrailingSlash(@"foo/bar")); // "test 2"

            // Already has a trailing slash to start with.
            Assert.Equal(FileUtilities.FixFilePath(@"foo/bar/"), FileUtilities.EnsureTrailingSlash(@"foo/bar/")); //test 3"
            Assert.Equal(FileUtilities.FixFilePath(@"foo\bar\"), FileUtilities.EnsureTrailingSlash(@"foo\bar\")); //test 4"
            Assert.Equal(FileUtilities.FixFilePath(@"foo/bar\"), FileUtilities.EnsureTrailingSlash(@"foo/bar\")); //test 5"
            Assert.Equal(FileUtilities.FixFilePath(@"foo\bar/"), FileUtilities.EnsureTrailingSlash(@"foo\bar/")); //"test 5"
        }

        /// <summary>
        /// Exercises FileUtilities.ItemSpecModifiers.IsItemSpecModifier
        /// </summary>
        [Fact]
        public void IsItemSpecModifier()
        {
            // Positive matches using exact case.
            Assert.True(FileUtilities.ItemSpecModifiers.IsItemSpecModifier("FullPath")); // "test 1"
            Assert.True(FileUtilities.ItemSpecModifiers.IsItemSpecModifier("RootDir")); // "test 2"
            Assert.True(FileUtilities.ItemSpecModifiers.IsItemSpecModifier("Filename")); // "test 3"
            Assert.True(FileUtilities.ItemSpecModifiers.IsItemSpecModifier("Extension")); // "test 4"
            Assert.True(FileUtilities.ItemSpecModifiers.IsItemSpecModifier("RelativeDir")); // "test 5"
            Assert.True(FileUtilities.ItemSpecModifiers.IsItemSpecModifier("Directory")); // "test 6"
            Assert.True(FileUtilities.ItemSpecModifiers.IsItemSpecModifier("RecursiveDir")); // "test 7"
            Assert.True(FileUtilities.ItemSpecModifiers.IsItemSpecModifier("Identity")); // "test 8"
            Assert.True(FileUtilities.ItemSpecModifiers.IsItemSpecModifier("ModifiedTime")); // "test 9"
            Assert.True(FileUtilities.ItemSpecModifiers.IsItemSpecModifier("CreatedTime")); // "test 10"
            Assert.True(FileUtilities.ItemSpecModifiers.IsItemSpecModifier("AccessedTime")); // "test 11"

            // Positive matches using different case.
            Assert.True(FileUtilities.ItemSpecModifiers.IsItemSpecModifier("fullPath")); // "test 21"
            Assert.True(FileUtilities.ItemSpecModifiers.IsItemSpecModifier("rootDir")); // "test 22"
            Assert.True(FileUtilities.ItemSpecModifiers.IsItemSpecModifier("filename")); // "test 23"
            Assert.True(FileUtilities.ItemSpecModifiers.IsItemSpecModifier("extension")); // "test 24"
            Assert.True(FileUtilities.ItemSpecModifiers.IsItemSpecModifier("relativeDir")); // "test 25"
            Assert.True(FileUtilities.ItemSpecModifiers.IsItemSpecModifier("directory")); // "test 26"
            Assert.True(FileUtilities.ItemSpecModifiers.IsItemSpecModifier("recursiveDir")); // "test 27"
            Assert.True(FileUtilities.ItemSpecModifiers.IsItemSpecModifier("identity")); // "test 28"
            Assert.True(FileUtilities.ItemSpecModifiers.IsItemSpecModifier("modifiedTime")); // "test 29"
            Assert.True(FileUtilities.ItemSpecModifiers.IsItemSpecModifier("createdTime")); // "test 30"
            Assert.True(FileUtilities.ItemSpecModifiers.IsItemSpecModifier("accessedTime")); // "test 31"

            // Negative tests to get maximum code coverage inside the many many different branches
            // of FileUtilities.ItemSpecModifiers.IsItemSpecModifier.
            Assert.False(FileUtilities.ItemSpecModifiers.IsItemSpecModifier("rootxxx")); // "test 41"
            Assert.False(FileUtilities.ItemSpecModifiers.IsItemSpecModifier("Rootxxx")); // "test 42"
            Assert.False(FileUtilities.ItemSpecModifiers.IsItemSpecModifier("xxxxxxx")); // "test 43"

            Assert.False(FileUtilities.ItemSpecModifiers.IsItemSpecModifier("filexxxx")); // "test 44"
            Assert.False(FileUtilities.ItemSpecModifiers.IsItemSpecModifier("Filexxxx")); // "test 45"
            Assert.False(FileUtilities.ItemSpecModifiers.IsItemSpecModifier("idenxxxx")); // "test 46"
            Assert.False(FileUtilities.ItemSpecModifiers.IsItemSpecModifier("Idenxxxx")); // "test 47"
            Assert.False(FileUtilities.ItemSpecModifiers.IsItemSpecModifier("xxxxxxxx")); // "test 48"

            Assert.False(FileUtilities.ItemSpecModifiers.IsItemSpecModifier("extenxxxx")); // "test 49"
            Assert.False(FileUtilities.ItemSpecModifiers.IsItemSpecModifier("Extenxxxx")); // "test 50"
            Assert.False(FileUtilities.ItemSpecModifiers.IsItemSpecModifier("direcxxxx")); // "test 51"
            Assert.False(FileUtilities.ItemSpecModifiers.IsItemSpecModifier("Direcxxxx")); // "test 52"
            Assert.False(FileUtilities.ItemSpecModifiers.IsItemSpecModifier("xxxxxxxxx")); // "test 53"

            Assert.False(FileUtilities.ItemSpecModifiers.IsItemSpecModifier("xxxxxxxxxx")); // "test 54"

            Assert.False(FileUtilities.ItemSpecModifiers.IsItemSpecModifier("relativexxx")); // "test 55"
            Assert.False(FileUtilities.ItemSpecModifiers.IsItemSpecModifier("Relativexxx")); // "test 56"
            Assert.False(FileUtilities.ItemSpecModifiers.IsItemSpecModifier("createdxxxx")); // "test 57"
            Assert.False(FileUtilities.ItemSpecModifiers.IsItemSpecModifier("Createdxxxx")); // "test 58"
            Assert.False(FileUtilities.ItemSpecModifiers.IsItemSpecModifier("xxxxxxxxxxx")); // "test 59"

            Assert.False(FileUtilities.ItemSpecModifiers.IsItemSpecModifier("recursivexxx")); // "test 60"
            Assert.False(FileUtilities.ItemSpecModifiers.IsItemSpecModifier("Recursivexxx")); // "test 61"
            Assert.False(FileUtilities.ItemSpecModifiers.IsItemSpecModifier("accessedxxxx")); // "test 62"
            Assert.False(FileUtilities.ItemSpecModifiers.IsItemSpecModifier("Accessedxxxx")); // "test 63"
            Assert.False(FileUtilities.ItemSpecModifiers.IsItemSpecModifier("modifiedxxxx")); // "test 64"
            Assert.False(FileUtilities.ItemSpecModifiers.IsItemSpecModifier("Modifiedxxxx")); // "test 65"
            Assert.False(FileUtilities.ItemSpecModifiers.IsItemSpecModifier("xxxxxxxxxxxx")); // "test 66"

            Assert.False(FileUtilities.ItemSpecModifiers.IsItemSpecModifier(null)); // "test 67"
        }

        [Fact]
        public void CheckDerivableItemSpecModifiers()
        {
            Assert.True(FileUtilities.ItemSpecModifiers.IsDerivableItemSpecModifier("Filename"));
            Assert.False(FileUtilities.ItemSpecModifiers.IsDerivableItemSpecModifier("RecursiveDir"));
            Assert.False(FileUtilities.ItemSpecModifiers.IsDerivableItemSpecModifier("recursivedir"));
        }

        [Fact(Skip = "Test fails in xunit when multiple tests are run")]
        public void GetExecutablePath()
        {
            string path;

            // If FileUtilities knows we are running tests, it will return the assembly path, not the
            // module path
            if (FileUtilities.RunningTests)
            {
                path =
                    Path.Combine(
                        Path.GetDirectoryName(FileUtilities.ExecutingAssemblyPath)
                            .TrimEnd(new[] { Path.DirectorySeparatorChar, Path.AltDirectorySeparatorChar }),
                        "MSBuild.exe");
            }
            else
            {
                StringBuilder sb = new StringBuilder(NativeMethodsShared.MAX_PATH);
#if FEATURE_HANDLEREF
                NativeMethodsShared.GetModuleFileName(NativeMethodsShared.NullHandleRef, sb, sb.Capacity);
#else
                NativeMethodsShared.GetModuleFileName(IntPtr.Zero, sb, sb.Capacity);
#endif
                path = sb.ToString();
            }

            string configPath = FileUtilities.CurrentExecutableConfigurationFilePath;
            string directoryName = FileUtilities.CurrentExecutableDirectory;
            string executablePath = FileUtilities.CurrentExecutablePath;
            Assert.True(string.Compare(configPath, executablePath + ".config", StringComparison.OrdinalIgnoreCase) == 0);
            Assert.True(string.Compare(path, executablePath, StringComparison.OrdinalIgnoreCase) == 0);
            Assert.True(string.Compare(directoryName, Path.GetDirectoryName(path), StringComparison.OrdinalIgnoreCase) == 0);
        }

        [Fact]
        public void NormalizePathThatFitsIntoMaxPath()
        {
            string currentDirectory = @"c:\aardvark\aardvark\1234567890\1234567890\1234567890\1234567890\1234567890\1234567890\1234567890\1234567890\1234567890\1234567890\1234567890\1234567890\1234567890\1234567890\1234567890\1234567890\1234567890\1234567890";
            string filePath = @"..\..\..\..\..\..\1234567890\1234567890\1234567890\1234567890\1234567890\1234567890\a.cs";
            string fullPath = @"c:\aardvark\aardvark\1234567890\1234567890\1234567890\1234567890\1234567890\1234567890\1234567890\1234567890\1234567890\1234567890\1234567890\1234567890\1234567890\1234567890\1234567890\1234567890\1234567890\1234567890\a.cs";

            Assert.Equal(fullPath, FileUtilities.NormalizePath(Path.Combine(currentDirectory, filePath)));
        }

        [Fact]
        public void NormalizePathThatDoesntFitIntoMaxPath()
        {
            Assert.Throws<PathTooLongException>(() =>
            {
                string currentDirectory = @"c:\aardvark\aardvark\1234567890\1234567890\1234567890\1234567890\1234567890\1234567890\1234567890\1234567890\1234567890\1234567890\1234567890\1234567890\1234567890\1234567890\1234567890\1234567890\1234567890\1234567890\1234567890\1234567890\1234567890\1234567890\1234567890\1234567890\1234567890\1234567890\1234567890\1234567890\1234567890\1234567890\1234567890\1234567890\1234567890\1234567890\1234567890\1234567890";
                string filePath = @"..\..\..\..\..\..\1234567890\1234567890\1234567890\1234567890\1234567890\1234567890\a.cs";

                // This path ends up over 420 characters long
                string fullPath = @"c:\aardvark\aardvark\1234567890\1234567890\1234567890\1234567890\1234567890\1234567890\1234567890\1234567890\1234567890\1234567890\1234567890\1234567890\1234567890\1234567890\1234567890\1234567890\1234567890\1234567890\1234567890\1234567890\1234567890\1234567890\1234567890\1234567890\1234567890\1234567890\1234567890\1234567890\1234567890\1234567890\1234567890\1234567890\1234567890\1234567890\1234567890\1234567890\a.cs";

                Assert.Equal(fullPath, FileUtilities.NormalizePath(Path.Combine(currentDirectory, filePath)));
            }
           );
        }

        [Fact]
        public void GetItemSpecModifierRootDirThatFitsIntoMaxPath()
        {
            string currentDirectory = @"c:\aardvark\aardvark\1234567890\1234567890\1234567890\1234567890\1234567890\1234567890\1234567890\1234567890\1234567890\1234567890\1234567890\1234567890\1234567890\1234567890\1234567890\1234567890\1234567890\1234567890";
            string fullPath = @"c:\aardvark\aardvark\1234567890\1234567890\1234567890\1234567890\1234567890\1234567890\1234567890\1234567890\1234567890\1234567890\1234567890\1234567890\1234567890\1234567890\1234567890\1234567890\1234567890\1234567890\a.cs";
            string cache = fullPath;

            Assert.Equal(@"c:\", FileUtilities.ItemSpecModifiers.GetItemSpecModifier(currentDirectory, fullPath, String.Empty, FileUtilities.ItemSpecModifiers.RootDir, ref cache));
        }

        [Fact]
        public void NormalizePathNull()
        {
            Assert.Throws<ArgumentNullException>(() =>
            {
                Assert.Equal(null, FileUtilities.NormalizePath(null));
            }
           );
        }

        [Fact]
        public void NormalizePathEmpty()
        {
            Assert.Throws<ArgumentException>(() =>
            {
                Assert.Equal(null, FileUtilities.NormalizePath(String.Empty));
            }
           );
        }

        [Fact]
        public void NormalizePathBadUNC1()
        {
            Assert.Throws<ArgumentException>(() =>
            {
                Assert.Equal(null, FileUtilities.NormalizePath(@"\\"));
            }
           );
        }

        [Fact]
        public void NormalizePathBadUNC2()
        {
            Assert.Throws<ArgumentException>(() =>
            {
                Assert.Equal(null, FileUtilities.NormalizePath(@"\\XXX\"));
            }
           );
        }

        [Fact]
        public void NormalizePathBadUNC3()
        {
            Assert.Throws<ArgumentException>(() =>
            {
                Assert.Equal(@"\\localhost", FileUtilities.NormalizePath(@"\\localhost"));
            }
           );
        }

        [Fact]
        public void NormalizePathGoodUNC()
        {
            Assert.Equal(@"\\localhost\share", FileUtilities.NormalizePath(@"\\localhost\share"));
        }

        [Fact]
        public void NormalizePathTooLongWithDots()
        {
            string longPart = new string('x', 300);
            Assert.Equal(@"c:\abc\def", FileUtilities.NormalizePath(@"c:\abc\" + longPart + @"\..\def"));
        }

        [Fact]
        public void NormalizePathBadGlobalroot()
        {
            Assert.Throws<ArgumentException>(() =>
            {
                /*
                 From Path.cs
                   // Check for \\?\Globalroot, an internal mechanism to the kernel
                   // that provides aliases for drives and other undocumented stuff.
                   // The kernel team won't even describe the full set of what
                   // is available here - we don't want managed apps mucking 
                   // with this for security reasons.
                 * */
                Assert.Equal(null, FileUtilities.NormalizePath(@"\\?\globalroot\XXX"));
            }
           );
        }

        [Fact]
        public void NormalizePathInvalid()
        {
            Assert.Throws<ArgumentException>(() =>
            {
                string filePath = @"c:\aardvark\|||";
                Assert.Equal(null, FileUtilities.NormalizePath(filePath));
            }
           );
        }

        [Fact]
        public void FileOrDirectoryExistsNoThrow()
        {
            Assert.Equal(false, FileUtilities.FileOrDirectoryExistsNoThrow("||"));
            Assert.Equal(false, FileUtilities.FileOrDirectoryExistsNoThrow("c:\\doesnot_exist"));
            Assert.Equal(true, FileUtilities.FileOrDirectoryExistsNoThrow("c:\\"));
            Assert.Equal(true, FileUtilities.FileOrDirectoryExistsNoThrow(Path.GetTempPath()));

            string path = null;

            try
            {
                path = FileUtilities.GetTemporaryFile();
                Assert.Equal(true, FileUtilities.FileOrDirectoryExistsNoThrow(path));
            }
            finally
            {
                File.Delete(path);
            }
        }

<<<<<<< HEAD
        [Fact]
=======
#if FEATURE_ENVIRONMENT_SYSTEMDIRECTORY
        // These tests will need to be redesigned for Linux

        [Test]
>>>>>>> 496bb6ab
        public void FileOrDirectoryExistsNoThrowTooLongWithDots()
        {
            int length = (Environment.SystemDirectory + @"\" + @"\..\..\..\" + Environment.SystemDirectory.Substring(3)).Length;

            string longPart = new string('x', 260 - length); // We want the shortest that is > max path.

            string inputPath = Environment.SystemDirectory + @"\" + longPart + @"\..\..\..\" + Environment.SystemDirectory.Substring(3);
            Console.WriteLine(inputPath.Length);

            // "c:\windows\system32\<verylong>\..\..\windows\system32" exists
            Assert.Equal(true, FileUtilities.FileOrDirectoryExistsNoThrow(inputPath));
            Assert.Equal(false, FileUtilities.FileOrDirectoryExistsNoThrow(inputPath.Replace('\\', 'X')));
        }

        [Fact]
        public void FileOrDirectoryExistsNoThrowTooLongWithDotsRelative()
        {
            int length = (Environment.SystemDirectory + @"\" + @"\..\..\..\" + Environment.SystemDirectory.Substring(3)).Length;

            string longPart = new string('x', 260 - length); // We want the shortest that is > max path.

            string inputPath = longPart + @"\..\..\..\" + Environment.SystemDirectory.Substring(3);
            Console.WriteLine(inputPath.Length);

            // "c:\windows\system32\<verylong>\..\..\windows\system32" exists

            string currentDirectory = Directory.GetCurrentDirectory();

            try
            {
                currentDirectory = Directory.GetCurrentDirectory();
                Directory.SetCurrentDirectory(Environment.SystemDirectory);

                Assert.Equal(true, FileUtilities.FileOrDirectoryExistsNoThrow(inputPath));
                Assert.Equal(false, FileUtilities.FileOrDirectoryExistsNoThrow(inputPath.Replace('\\', 'X')));
            }
            finally
            {
                Directory.SetCurrentDirectory(currentDirectory);
            }
        }

        [Fact]
        public void DirectoryExistsNoThrowTooLongWithDots()
        {
            string path = Path.Combine(Environment.SystemDirectory, "..", "..", "..") + Path.DirectorySeparatorChar;
            if (NativeMethodsShared.IsWindows)
            {
                path += Environment.SystemDirectory.Substring(3);
            }

            int length = path.Length;

            string longPart = new string('x', 260 - length); // We want the shortest that is > max path.

            string inputPath = Path.Combine(new[] { Environment.SystemDirectory, longPart, "..", "..", ".." })
                               + Path.DirectorySeparatorChar;
            if (NativeMethodsShared.IsWindows)
            {
                path += Environment.SystemDirectory.Substring(3);
            }

            Console.WriteLine(inputPath.Length);

            // "c:\windows\system32\<verylong>\..\..\windows\system32" exists
            Assert.Equal(true, FileUtilities.DirectoryExistsNoThrow(inputPath));
        }

        [Fact]
        public void DirectoryExistsNoThrowTooLongWithDotsRelative()
        {
            int length = (Environment.SystemDirectory + @"\" + @"\..\..\..\" + Environment.SystemDirectory.Substring(3)).Length;

            string longPart = new string('x', 260 - length); // We want the shortest that is > max path.

            string inputPath = longPart + @"\..\..\..\" + Environment.SystemDirectory.Substring(3);
            Console.WriteLine(inputPath.Length);

            // "c:\windows\system32\<verylong>\..\..\windows\system32" exists

            string currentDirectory = Directory.GetCurrentDirectory();

            try
            {
                currentDirectory = Directory.GetCurrentDirectory();
                Directory.SetCurrentDirectory(Environment.SystemDirectory);

                Assert.Equal(true, FileUtilities.DirectoryExistsNoThrow(inputPath));
                Assert.Equal(false, FileUtilities.DirectoryExistsNoThrow(inputPath.Replace('\\', 'X')));
            }
            finally
            {
                Directory.SetCurrentDirectory(currentDirectory);
            }
        }

        [Fact]
        public void FileExistsNoThrowTooLongWithDots()
        {
            int length = (Environment.SystemDirectory + @"\" + @"\..\..\..\" + Environment.SystemDirectory.Substring(3) + @"\..\explorer.exe").Length;

            string longPart = new string('x', 260 - length); // We want the shortest that is > max path.

            string inputPath = Environment.SystemDirectory + @"\" + longPart + @"\..\..\..\" + Environment.SystemDirectory.Substring(3) + @"\..\explorer.exe";
            Console.WriteLine(inputPath.Length);
            Console.WriteLine(inputPath);

            // "c:\windows\system32\<verylong>\..\..\windows\system32" exists
            Assert.Equal(true, FileUtilities.FileExistsNoThrow(inputPath));
        }

        [Fact]
        public void FileExistsNoThrowTooLongWithDotsRelative()
        {
            int length = (Environment.SystemDirectory + @"\" + @"\..\..\..\" + Environment.SystemDirectory.Substring(3) + @"\..\explorer.exe").Length;

            string longPart = new string('x', 260 - length); // We want the shortest that is > max path.

            string inputPath = longPart + @"\..\..\..\" + Environment.SystemDirectory.Substring(3) + @"\..\explorer.exe";
            Console.WriteLine(inputPath.Length);

            // "c:\windows\system32\<verylong>\..\..\windows\system32" exists

            string currentDirectory = Directory.GetCurrentDirectory();

            try
            {
                currentDirectory = Directory.GetCurrentDirectory();
                Directory.SetCurrentDirectory(Environment.SystemDirectory);

                Assert.Equal(true, FileUtilities.FileExistsNoThrow(inputPath));
                Assert.Equal(false, FileUtilities.FileExistsNoThrow(inputPath.Replace('\\', 'X')));
            }
            finally
            {
                Directory.SetCurrentDirectory(currentDirectory);
            }
        }

        [Fact]
        public void GetFileInfoNoThrowTooLongWithDots()
        {
            int length = (Environment.SystemDirectory + @"\" + @"\..\..\..\" + Environment.SystemDirectory.Substring(3) + @"\..\explorer.exe").Length;

            string longPart = new string('x', 260 - length); // We want the shortest that is > max path.

            string inputPath = Environment.SystemDirectory + @"\" + longPart + @"\..\..\..\" + Environment.SystemDirectory.Substring(3) + @"\..\explorer.exe";
            Console.WriteLine(inputPath.Length);

            // "c:\windows\system32\<verylong>\..\..\windows\system32" exists
            Assert.Equal(true, FileUtilities.GetFileInfoNoThrow(inputPath) != null);
            Assert.Equal(false, FileUtilities.GetFileInfoNoThrow(inputPath.Replace('\\', 'X')) != null);
        }

        [Fact]
        public void GetFileInfoNoThrowTooLongWithDotsRelative()
        {
            int length = (Environment.SystemDirectory + @"\" + @"\..\..\..\" + Environment.SystemDirectory.Substring(3) + @"\..\explorer.exe").Length;

            string longPart = new string('x', 260 - length); // We want the shortest that is > max path.

            string inputPath = longPart + @"\..\..\..\" + Environment.SystemDirectory.Substring(3) + @"\..\explorer.exe";
            Console.WriteLine(inputPath.Length);

            // "c:\windows\system32\<verylong>\..\..\windows\system32" exists

            string currentDirectory = Directory.GetCurrentDirectory();

            try
            {
                currentDirectory = Directory.GetCurrentDirectory();
                Directory.SetCurrentDirectory(Environment.SystemDirectory);

                Assert.Equal(true, FileUtilities.GetFileInfoNoThrow(inputPath) != null);
                Assert.Equal(false, FileUtilities.GetFileInfoNoThrow(inputPath.Replace('\\', 'X')) != null);
            }
            finally
            {
                Directory.SetCurrentDirectory(currentDirectory);
            }
        }
#endif

        /// <summary>
        /// Simple test, neither the base file nor retry files exist
        /// </summary>
        [Fact]
        public void GenerateTempFileNameSimple()
        {
            string path = null;

            try
            {
                path = FileUtilities.GetTemporaryFile();

                Assert.Equal(true, path.EndsWith(".tmp"));
                Assert.Equal(true, File.Exists(path));
                Assert.Equal(true, path.StartsWith(Path.GetTempPath()));
            }
            finally
            {
                File.Delete(path);
            }
        }

        /// <summary>
        /// Choose an extension
        /// </summary>
        [Fact]
        public void GenerateTempFileNameWithExtension()
        {
            string path = null;

            try
            {
                path = Shared.FileUtilities.GetTemporaryFile(".bat");

                Assert.Equal(true, path.EndsWith(".bat"));
                Assert.Equal(true, File.Exists(path));
                Assert.Equal(true, path.StartsWith(Path.GetTempPath()));
            }
            finally
            {
                File.Delete(path);
            }
        }

        /// <summary>
        /// Choose a (missing) directory and extension
        /// </summary>
        [Fact]
        public void GenerateTempFileNameWithDirectoryAndExtension()
        {
            string path = null;
#if FEATURE_SPECIAL_FOLDERS
            string directory = Path.Combine(Environment.GetFolderPath(Environment.SpecialFolder.ApplicationData), "subfolder");
#else
            string directory = Path.Combine(FileUtilities.GetFolderPath(FileUtilities.SpecialFolder.ApplicationData), "subfolder");
#endif

            try
            {
                path = Shared.FileUtilities.GetTemporaryFile(directory, ".bat");

                Assert.Equal(true, path.EndsWith(".bat"));
                Assert.Equal(true, File.Exists(path));
                Assert.Equal(true, path.StartsWith(directory));
            }
            finally
            {
                File.Delete(path);
                Directory.Delete(directory);
            }
        }

        /// <summary>
        /// Extension without a period
        /// </summary>
        [Fact]
        public void GenerateTempFileNameWithExtensionNoPeriod()
        {
            string path = null;

            try
            {
                path = Shared.FileUtilities.GetTemporaryFile("bat");

                Assert.Equal(true, path.EndsWith(".bat"));
                Assert.Equal(true, File.Exists(path));
                Assert.Equal(true, path.StartsWith(Path.GetTempPath()));
            }
            finally
            {
                File.Delete(path);
            }
        }

        /// <summary>
        /// Extension is invalid
        /// </summary>
        [Fact]
        public void GenerateTempBatchFileWithBadExtension()
        {
            Assert.Throws<IOException>(() =>
            {
                Shared.FileUtilities.GetTemporaryFile("|");
            }
           );
        }
        /// <summary>
        /// No extension is given
        /// </summary>
        [Fact]
        public void GenerateTempBatchFileWithEmptyExtension()
        {
            Assert.Throws<ArgumentException>(() =>
            {
                Shared.FileUtilities.GetTemporaryFile(String.Empty);
            }
           );
        }
        /// <summary>
        /// Directory is invalid
        /// </summary>
        [Fact]
        public void GenerateTempBatchFileWithBadDirectory()
        {
            Assert.Throws<IOException>(() =>
            {
                Shared.FileUtilities.GetTemporaryFile("|", ".tmp");
            }
           );
        }
    }
}<|MERGE_RESOLUTION|>--- conflicted
+++ resolved
@@ -482,14 +482,10 @@
             }
         }
 
-<<<<<<< HEAD
-        [Fact]
-=======
 #if FEATURE_ENVIRONMENT_SYSTEMDIRECTORY
         // These tests will need to be redesigned for Linux
 
-        [Test]
->>>>>>> 496bb6ab
+        [Fact]
         public void FileOrDirectoryExistsNoThrowTooLongWithDots()
         {
             int length = (Environment.SystemDirectory + @"\" + @"\..\..\..\" + Environment.SystemDirectory.Substring(3)).Length;
