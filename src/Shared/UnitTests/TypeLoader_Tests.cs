﻿// Copyright (c) Microsoft. All rights reserved.
// Licensed under the MIT license. See LICENSE file in the project root for full license information.

using System;
<<<<<<< HEAD

using NUnit.Framework;
=======
using System.Collections;
>>>>>>> 3f8a403e
using Microsoft.Build.Shared;
using System.Reflection;
using Xunit;

namespace Microsoft.Build.UnitTests
{
<<<<<<< HEAD
    [TestFixture]
    public class TypeLoader_Tests
    {
        [Test]
=======
    public class TypeLoader_Tests
    {
        [Fact]
>>>>>>> 3f8a403e
        public void Basic()
        {
            Assert.True(TypeLoader.IsPartialTypeNameMatch("Csc", "csc")); // ==> exact match
            Assert.True(TypeLoader.IsPartialTypeNameMatch("Microsoft.Build.Tasks.Csc", "Microsoft.Build.Tasks.Csc")); // ==> exact match
            Assert.True(TypeLoader.IsPartialTypeNameMatch("Microsoft.Build.Tasks.Csc", "Csc")); // ==> partial match
            Assert.True(TypeLoader.IsPartialTypeNameMatch("Microsoft.Build.Tasks.Csc", "Tasks.Csc")); // ==> partial match
            Assert.True(TypeLoader.IsPartialTypeNameMatch("MyTasks.ATask+NestedTask", "NestedTask")); // ==> partial match
            Assert.True(TypeLoader.IsPartialTypeNameMatch("MyTasks.ATask\\\\+NestedTask", "NestedTask")); // ==> partial match
            Assert.False(TypeLoader.IsPartialTypeNameMatch("MyTasks.CscTask", "Csc")); // ==> no match
            Assert.False(TypeLoader.IsPartialTypeNameMatch("MyTasks.MyCsc", "Csc")); // ==> no match
            Assert.False(TypeLoader.IsPartialTypeNameMatch("MyTasks.ATask\\.Csc", "Csc")); // ==> no match
            Assert.False(TypeLoader.IsPartialTypeNameMatch("MyTasks.ATask\\\\\\.Csc", "Csc")); // ==> no match
        }

<<<<<<< HEAD
        [Test]
=======
        [Fact]
>>>>>>> 3f8a403e
        public void Regress_Mutation_TrailingPartMustMatch()
        {
            Assert.False(TypeLoader.IsPartialTypeNameMatch("Microsoft.Build.Tasks.Csc", "Vbc"));
        }

<<<<<<< HEAD
        [Test]
=======
        [Fact]
>>>>>>> 3f8a403e
        public void Regress_Mutation_ParameterOrderDoesntMatter()
        {
            Assert.True(TypeLoader.IsPartialTypeNameMatch("Csc", "Microsoft.Build.Tasks.Csc"));
        }


        /// <summary>
        /// Make sure that when we load multiple types out of the same assembly with different typefilters that both the fullyqualified name matching and the 
        /// partial name matching still work.
        /// </summary>
<<<<<<< HEAD
        [Test]
=======
        [Fact]
>>>>>>> 3f8a403e
        public void Regress640476PartialName()
        {
            string forwardingLoggerLocation = typeof(Microsoft.Build.Logging.ConfigurableForwardingLogger).Assembly.Location;
            TypeLoader loader = new TypeLoader(new TypeFilter(IsForwardingLoggerClass));
            LoadedType loadedType = loader.Load("ConfigurableForwardingLogger", AssemblyLoadInfo.Create(null, forwardingLoggerLocation));
            Assert.NotNull(loadedType);
            Assert.True(loadedType.Assembly.AssemblyLocation.Equals(forwardingLoggerLocation, StringComparison.OrdinalIgnoreCase));

            string fileLoggerLocation = typeof(Microsoft.Build.Logging.FileLogger).Assembly.Location;
            loader = new TypeLoader(new TypeFilter(IsLoggerClass));
            loadedType = loader.Load("FileLogger", AssemblyLoadInfo.Create(null, fileLoggerLocation));
            Assert.NotNull(loadedType);
            Assert.True(loadedType.Assembly.AssemblyLocation.Equals(fileLoggerLocation, StringComparison.OrdinalIgnoreCase));
        }

        /// <summary>
        /// Make sure that when we load multiple types out of the same assembly with different typefilters that both the fullyqualified name matching and the 
        /// partial name matching still work.
        /// </summary>
<<<<<<< HEAD
        [Test]
=======
        [Fact]
>>>>>>> 3f8a403e
        public void Regress640476FullyQualifiedName()
        {
            Type forwardingLoggerType = typeof(Microsoft.Build.Logging.ConfigurableForwardingLogger);
            string forwardingLoggerLocation = forwardingLoggerType.Assembly.Location;
            TypeLoader loader = new TypeLoader(new TypeFilter(IsForwardingLoggerClass));
            LoadedType loadedType = loader.Load(forwardingLoggerType.FullName, AssemblyLoadInfo.Create(null, forwardingLoggerLocation));
            Assert.NotNull(loadedType);
            Assert.True(loadedType.Assembly.AssemblyLocation.Equals(forwardingLoggerLocation, StringComparison.OrdinalIgnoreCase));

            Type fileLoggerType = typeof(Microsoft.Build.Logging.FileLogger);
            string fileLoggerLocation = fileLoggerType.Assembly.Location;
            loader = new TypeLoader(new TypeFilter(IsLoggerClass));
            loadedType = loader.Load(fileLoggerType.FullName, AssemblyLoadInfo.Create(null, fileLoggerLocation));
            Assert.NotNull(loadedType);
            Assert.True(loadedType.Assembly.AssemblyLocation.Equals(fileLoggerLocation, StringComparison.OrdinalIgnoreCase));
        }


        /// <summary>
        /// Make sure if no typeName is passed in then pick the first type which matches the desired typefilter.
        /// This has been in since whidbey but there has been no test for it and it was broken in the last refactoring of TypeLoader.
        /// This test is to prevent that from happening again.
        /// </summary>
<<<<<<< HEAD
        [Test]
=======
        [Fact]
>>>>>>> 3f8a403e
        public void NoTypeNamePicksFirstType()
        {
            Type forwardingLoggerType = typeof(Microsoft.Build.Logging.ConfigurableForwardingLogger);
            string forwardingLoggerAssemblyLocation = forwardingLoggerType.Assembly.Location;
            TypeFilter forwardingLoggerfilter = new TypeFilter(IsForwardingLoggerClass);
            Type firstPublicType = FirstPublicDesiredType(forwardingLoggerfilter, forwardingLoggerAssemblyLocation);

            TypeLoader loader = new TypeLoader(forwardingLoggerfilter);
            LoadedType loadedType = loader.Load(String.Empty, AssemblyLoadInfo.Create(null, forwardingLoggerAssemblyLocation));
            Assert.NotNull(loadedType);
            Assert.True(loadedType.Assembly.AssemblyLocation.Equals(forwardingLoggerAssemblyLocation, StringComparison.OrdinalIgnoreCase));
            Assert.True(loadedType.Type.Equals(firstPublicType));


            Type fileLoggerType = typeof(Microsoft.Build.Logging.FileLogger);
            string fileLoggerAssemblyLocation = forwardingLoggerType.Assembly.Location;
            TypeFilter fileLoggerfilter = new TypeFilter(IsLoggerClass);
            firstPublicType = FirstPublicDesiredType(fileLoggerfilter, fileLoggerAssemblyLocation);

            loader = new TypeLoader(fileLoggerfilter);
            loadedType = loader.Load(String.Empty, AssemblyLoadInfo.Create(null, fileLoggerAssemblyLocation));
            Assert.NotNull(loadedType);
            Assert.True(loadedType.Assembly.AssemblyLocation.Equals(fileLoggerAssemblyLocation, StringComparison.OrdinalIgnoreCase));
            Assert.True(loadedType.Type.Equals(firstPublicType));
        }


        private static Type FirstPublicDesiredType(TypeFilter filter, string assemblyLocation)
        {
            Assembly loadedAssembly = Assembly.UnsafeLoadFrom(assemblyLocation);

            // only look at public types
            Type[] allPublicTypesInAssembly = loadedAssembly.GetExportedTypes();
            foreach (Type publicType in allPublicTypesInAssembly)
            {
                if (filter(publicType, null))
                {
                    return publicType;
                }
            }

            return null;
        }


        private static bool IsLoggerClass(Type type, object unused)
        {
            return (type.IsClass &&
                !type.IsAbstract &&
                (type.GetInterface("ILogger") != null));
        }

        private static bool IsForwardingLoggerClass(Type type, object unused)
        {
            return (type.IsClass &&
                !type.IsAbstract &&
                (type.GetInterface("IForwardingLogger") != null));
        }
    }
}<|MERGE_RESOLUTION|>--- conflicted
+++ resolved
@@ -1,29 +1,17 @@
-﻿// Copyright (c) Microsoft. All rights reserved.
+// Copyright (c) Microsoft. All rights reserved.
 // Licensed under the MIT license. See LICENSE file in the project root for full license information.
 
 using System;
-<<<<<<< HEAD
-
-using NUnit.Framework;
-=======
 using System.Collections;
->>>>>>> 3f8a403e
 using Microsoft.Build.Shared;
 using System.Reflection;
 using Xunit;
 
 namespace Microsoft.Build.UnitTests
 {
-<<<<<<< HEAD
-    [TestFixture]
-    public class TypeLoader_Tests
-    {
-        [Test]
-=======
     public class TypeLoader_Tests
     {
         [Fact]
->>>>>>> 3f8a403e
         public void Basic()
         {
             Assert.True(TypeLoader.IsPartialTypeNameMatch("Csc", "csc")); // ==> exact match
@@ -38,21 +26,13 @@
             Assert.False(TypeLoader.IsPartialTypeNameMatch("MyTasks.ATask\\\\\\.Csc", "Csc")); // ==> no match
         }
 
-<<<<<<< HEAD
-        [Test]
-=======
         [Fact]
->>>>>>> 3f8a403e
         public void Regress_Mutation_TrailingPartMustMatch()
         {
             Assert.False(TypeLoader.IsPartialTypeNameMatch("Microsoft.Build.Tasks.Csc", "Vbc"));
         }
 
-<<<<<<< HEAD
-        [Test]
-=======
         [Fact]
->>>>>>> 3f8a403e
         public void Regress_Mutation_ParameterOrderDoesntMatter()
         {
             Assert.True(TypeLoader.IsPartialTypeNameMatch("Csc", "Microsoft.Build.Tasks.Csc"));
@@ -63,11 +43,7 @@
         /// Make sure that when we load multiple types out of the same assembly with different typefilters that both the fullyqualified name matching and the 
         /// partial name matching still work.
         /// </summary>
-<<<<<<< HEAD
-        [Test]
-=======
         [Fact]
->>>>>>> 3f8a403e
         public void Regress640476PartialName()
         {
             string forwardingLoggerLocation = typeof(Microsoft.Build.Logging.ConfigurableForwardingLogger).Assembly.Location;
@@ -87,11 +63,7 @@
         /// Make sure that when we load multiple types out of the same assembly with different typefilters that both the fullyqualified name matching and the 
         /// partial name matching still work.
         /// </summary>
-<<<<<<< HEAD
-        [Test]
-=======
         [Fact]
->>>>>>> 3f8a403e
         public void Regress640476FullyQualifiedName()
         {
             Type forwardingLoggerType = typeof(Microsoft.Build.Logging.ConfigurableForwardingLogger);
@@ -115,11 +87,7 @@
         /// This has been in since whidbey but there has been no test for it and it was broken in the last refactoring of TypeLoader.
         /// This test is to prevent that from happening again.
         /// </summary>
-<<<<<<< HEAD
-        [Test]
-=======
         [Fact]
->>>>>>> 3f8a403e
         public void NoTypeNamePicksFirstType()
         {
             Type forwardingLoggerType = typeof(Microsoft.Build.Logging.ConfigurableForwardingLogger);
