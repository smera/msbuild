<?xml version="1.0" encoding="utf-8"?>
<Project ToolsVersion="12.0" DefaultTargets="Build" xmlns="http://schemas.microsoft.com/developer/msbuild/2003">
  <!--
  <Import Project="$([MSBuild]::GetDirectoryNameOfFileAbove($(MSBuildThisFileDirectory), dir.props))\dir.props" Condition="!$(Configuration.EndsWith('MONO'))"/>
  -->
  <Import Project="..\..\dir.props" />
  <PropertyGroup>
    <Configuration Condition=" '$(Configuration)' == '' ">Debug</Configuration>
    <Platform Condition=" '$(Platform)' == '' ">AnyCPU</Platform>
    <ProjectGuid>{32126DCE-7484-4E4B-85DA-12378C0F2FC7}</ProjectGuid>
    <OutputType>Library</OutputType>
    <RootNamespace>Microsoft.Build.Tasks.UnitTests</RootNamespace>
    <AssemblyName>Microsoft.Build.Tasks.UnitTests</AssemblyName>
    <IsTestProject>true</IsTestProject>
  </PropertyGroup>
  <!-- Default configurations to help VS understand the configurations -->
  <PropertyGroup Condition=" '$(Configuration)|$(Platform)' == 'Debug|AnyCPU' " />
  <PropertyGroup Condition=" '$(Configuration)|$(Platform)' == 'Release|AnyCPU' " />
  <PropertyGroup Condition="'$(Configuration)|$(Platform)' == 'Debug|x64'" />
  <PropertyGroup Condition="'$(Configuration)|$(Platform)' == 'Release|x64'" />
  <PropertyGroup Condition="'$(Configuration)|$(Platform)' == 'Debug|x86'" />
  <PropertyGroup Condition="'$(Configuration)|$(Platform)' == 'Release|x86'" />
  <PropertyGroup Condition="'$(Configuration)|$(Platform)' == 'Debug-MONO|AnyCPU'" />
  <PropertyGroup Condition="'$(Configuration)|$(Platform)' == 'Release-MONO|AnyCPU'" />
  <ItemGroup>
    <Compile Include="..\..\Shared\FxCopExclusions\Microsoft.Build.Shared.Suppressions.cs">
      <ExcludeFromStyleCop>true</ExcludeFromStyleCop>
    </Compile>
    <Compile Include="..\..\Shared\UnitTests\AssemblyNameEx_Tests.cs" />
    <Compile Include="..\..\Shared\UnitTests\EscapingUtilities_Tests.cs" />
    <Compile Include="..\..\Shared\UnitTests\ErrorUtilities_Tests.cs" />
    <Compile Include="..\..\Shared\UnitTests\FileMatcher_Tests.cs" />
    <Compile Include="..\..\Shared\UnitTests\MockEngine.cs" />
    <Compile Include="..\..\Shared\UnitTests\MockLogger.cs" />
    <Compile Include="..\..\Shared\UnitTests\NativeMethodsShared_Tests.cs">
      <Link>NativeMethodsShared_Tests.cs</Link>
    </Compile>
    <Compile Include="..\..\Shared\UnitTests\ObjectModelHelpers.cs" />
    <Compile Include="..\..\Shared\UnitTests\ResourceUtilities_Tests.cs" />
    <Compile Include="..\..\Shared\UnitTests\RunnerUtilities.cs">
      <ExcludeFromStyleCop>true</ExcludeFromStyleCop>
    </Compile>
    <Compile Include="..\..\Shared\QuotingUtilities.cs" />
    <Compile Include="AssemblyIdentity_Tests.cs" />
    <Compile Include="AssemblyRefs.cs" />
    <Compile Include="AssignCulture_Tests.cs" />
    <Compile Include="AssignLinkMetadata_Tests.cs" />
    <Compile Include="AssignTargetPath_Tests.cs" />
    <Compile Include="CallTarget_Tests.cs" />
    <Compile Include="CombinePath_Tests.cs" />
    <Compile Include="CommandLineBuilderExtension_Tests.cs" />
    <Compile Include="Copy_Tests.cs" />
    <Compile Include="ConvertToAbsolutePath_Tests.cs" />
    <Compile Include="CreateCSharpManifestResourceName_Tests.cs" />
    <Compile Include="CreateProperty_Tests.cs" />
    <Compile Include="CreateItem_Tests.cs" />
    <Compile Include="Culture_Tests.cs" />
    <Compile Include="Delete_Tests.cs" />
    <Compile Include="Exec_Tests.cs" />
    <Compile Include="FileStateTests.cs" />
    <Compile Include="FindAppConfigFile_Tests.cs" />
    <Compile Include="FindInList_Tests.cs" />
    <Compile Include="FindUnderPath_Tests.cs" />
    <Compile Include="GenerateBindingRedirects_Tests.cs" />
    <Compile Include="GenerateResource_Tests.cs" />
    <Compile Include="GetReferencePaths_Tests.cs" />
    <Compile Include="DirectoryBuildProjectImportTestBase.cs" />
    <Compile Include="DirectoryBuildTargetsImportTests.cs" />
    <Compile Include="ManifestWriter_Tests.cs" />
    <Compile Include="MakeDir_Tests.cs" />
    <Compile Include="DirectoryBuildPropsImportTests.cs" />
    <Compile Include="MockFaultInjectionHelper.cs" />
    <Compile Include="MockUnmanagedMemoryHelper.cs" />
    <Compile Include="Move_Tests.cs" />
    <Compile Include="MSBuild_Tests.cs" />
<<<<<<< HEAD
    <Compile Include="PortableTasks_Tests.cs" />
=======
>>>>>>> ad1225ab
    <Compile Include="ProjectExtensionsImportTestBase.cs" />
    <Compile Include="ProjectExtensionsPropsImportTest.cs" />
    <Compile Include="ProjectExtensionsTargetsImportTest.cs" />
    <Compile Include="PropertyParser_Tests.cs" />
    <Compile Include="ReadLinesFromFile_Tests.cs" />
    <Compile Include="RemoveDir_Tests.cs" />
    <Compile Include="RemoveDuplicates_Tests.cs" />
    <Compile Include="ResolveCodeAnalysisRuleSet_Tests.cs" />
    <Compile Include="StreamHelpers.cs" />
    <Compile Include="StreamMappedString_Tests.cs" />
    <Compile Include="ToolTaskExtension_Tests.cs" />
    <Compile Include="Touch_Tests.cs" />
    <Compile Include="TrustInfo_Tests.cs" />
    <Compile Include="WriteCodeFragment_Tests.cs" />
    <EmbeddedResource Include="SampleResx" />
    <None Include="..\..\Shared\UnitTests\App.config">
      <Link>App.config</Link>
      <SubType>Designer</SubType>
    </None>
    <None Include="project.json" />
  </ItemGroup>
  <ItemGroup Condition="'$(FeatureXamlTypes)' == 'true'">
    <Compile Include="CommandLineGenerator_Tests.cs" />
    <Compile Include="XamlDataDrivenToolTask_Tests.cs" />
    <Compile Include="XamlTaskFactory_Tests.cs" />
    <Compile Include="XamlTestHelpers.cs" />
  </ItemGroup>
  <ItemGroup Condition="$(TargetFrameworkIdentifier) == '.NETFramework'">
    <Compile Include="Al_Tests.cs" />
    <Compile Include="AppConfig_Tests.cs" />
    <Compile Include="AspNetCompiler_Tests.cs" />
    <Compile Include="AssemblyRegistrationCache_Tests.cs" />
    <Compile Include="AssignProjectConfiguration_Tests.cs" />
    <Compile Include="AxImp_Tests.cs" />
    <Compile Include="AxTlbBaseTask_Tests.cs" />
    <Compile Include="CodeTaskFactoryTests.cs" />
    <Compile Include="CommandLine_Support.cs" />
    <Compile Include="ComReferenceWalker_Tests.cs" />
    <Compile Include="ComReference_Tests.cs" />
    <Compile Include="CreateVisualBasicManifestResourceName_Tests.cs" />
    <Compile Include="CSharpParserUtilitites_Tests.cs" />
    <Compile Include="CSharpTokenizer_Tests.cs" />
    <Compile Include="DependentAssembly_Tests.cs" />
    <Compile Include="ErrorWarningMessage_Tests.cs" />
    <Compile Include="FindInvalidProjectReferences_Tests.cs" />
    <Compile Include="GenerateResourceOutOfProc_Tests.cs" />
    <Compile Include="GetInstalledSDKLocations_Tests.cs" />
    <Compile Include="GetSDKReference_Tests.cs" />
    <Compile Include="LC_Tests.cs" Condition="'$(MonoBuild)' != 'true'" />
    <Compile Include="MockTypeInfo.cs" />
    <Compile Include="MockTypeLib.cs" />
    <Compile Include="ResGen_Tests.cs" />
    <Compile Include="ResGenDependencies_Tests.cs" />
    <Compile Include="AssemblyDependency\AssemblyFoldersFromConfig_Tests.cs" />
    <Compile Include="AssemblyDependency\FilePrimary.cs" />
    <Compile Include="AssemblyDependency\GlobalAssemblyCacheTests.cs" />
    <Compile Include="AssemblyDependency\InstalledSDKResolverFixture.cs" />
    <Compile Include="AssemblyDependency\Miscellaneous.cs" />
    <Compile Include="AssemblyDependency\NonSpecificVersionStrictPrimary.cs" />
    <Compile Include="AssemblyDependency\Perf.cs" />
    <Compile Include="AssemblyDependency\ReferenceTests.cs" />
    <Compile Include="AssemblyDependency\ResolveAssemblyReferenceTestFixture.cs" />
    <Compile Include="AssemblyDependency\SpecificVersionPrimary.cs" />
    <Compile Include="AssemblyDependency\StronglyNamedDependency.cs" />
    <Compile Include="AssemblyDependency\StronglyNamedDependencyAppConfig.cs" />
    <Compile Include="AssemblyDependency\StronglyNamedDependencyAutoUnify.cs" />
    <Compile Include="AssemblyDependency\VerifyIgnoreVersionForFrameworkReference.cs" />
    <Compile Include="AssemblyDependency\VerifyTargetFrameworkAttribute.cs" />
    <Compile Include="AssemblyDependency\VerifyTargetFrameworkHigherThanRedist.cs" />
    <Compile Include="AssemblyDependency\WinMDTests.cs" />
    <Compile Include="ResolveComReference_Tests.cs" />
    <Compile Include="ResolveNonMSBuildProjectOutput_Tests.cs" />
    <Compile Include="ResolveSDKReference_Tests.cs" />
    <Compile Include="SdkToolsPathUtility_Tests.cs" />
    <Compile Include="SGen_Tests.cs" />
    <Compile Include="TlbImp_Tests.cs" />
    <Compile Include="VisualBasicParserUtilitites_Tests.cs" />
    <Compile Include="VisualBasicTokenizer_Tests.cs" />
    <Compile Include="WinMDExp_Tests.cs" />
    <Compile Include="XmlPeek_Tests.cs" />
    <Compile Include="XmlPoke_Tests.cs" />
    <Compile Include="XslTransformation_Tests.cs" />
  </ItemGroup>
  <ItemGroup>
    <ProjectReference Include="..\..\Utilities\Microsoft.Build.Utilities.csproj">
      <Project>{828566ee-6f6a-4ef4-98b0-513f7df9c628}</Project>
      <Name>Microsoft.Build.Utilities</Name>
    </ProjectReference>
    <ProjectReference Include="..\..\XMakeBuildEngine\Microsoft.Build.csproj">
      <Project>{16cd7635-7cf4-4c62-a77b-cf87d0f09a58}</Project>
      <Name>Microsoft.Build</Name>
    </ProjectReference>
    <ProjectReference Include="..\Microsoft.Build.Tasks.csproj">
      <Project>{59A73FE0-D3B7-4299-9063-3A587D429AF4}</Project>
      <Name>Microsoft.Build.Tasks</Name>
    </ProjectReference>
    <ProjectReference Include="..\..\Framework\Microsoft.Build.Framework.csproj">
      <Project>{571F09DB-A81A-4444-945C-6F7B530054CD}</Project>
      <Name>Microsoft.Build.Framework</Name>
    </ProjectReference>
  </ItemGroup>
  <ItemGroup Condition="'$(NetCoreBuild)' != 'true'">
    <Reference Include="Microsoft.Build.Tasks.CodeAnalysis">
      <HintPath>$(CompilerToolsDir)\Microsoft.Build.Tasks.CodeAnalysis.dll</HintPath>
    </Reference>
    <Reference Include="System" />
    <Reference Include="System.Core" />
    <Reference Include="System.Xaml" />
    <Reference Include="System.Xml" />
    <Reference Include="PresentationFramework" />
    <Reference Include="System.Xml.Linq" />
  </ItemGroup>
  <ItemGroup>
    <Service Include="{82A7F48D-3B50-4B1E-B82E-3ADA8210C358}" />
  </ItemGroup>
  <Import Project="..\..\dir.targets" />
</Project><|MERGE_RESOLUTION|>--- conflicted
+++ resolved
@@ -73,10 +73,7 @@
     <Compile Include="MockUnmanagedMemoryHelper.cs" />
     <Compile Include="Move_Tests.cs" />
     <Compile Include="MSBuild_Tests.cs" />
-<<<<<<< HEAD
     <Compile Include="PortableTasks_Tests.cs" />
-=======
->>>>>>> ad1225ab
     <Compile Include="ProjectExtensionsImportTestBase.cs" />
     <Compile Include="ProjectExtensionsPropsImportTest.cs" />
     <Compile Include="ProjectExtensionsTargetsImportTest.cs" />
@@ -147,6 +144,9 @@
     <Compile Include="AssemblyDependency\VerifyTargetFrameworkAttribute.cs" />
     <Compile Include="AssemblyDependency\VerifyTargetFrameworkHigherThanRedist.cs" />
     <Compile Include="AssemblyDependency\WinMDTests.cs" />
+    <Compile Include="ProjectExtensionsImportTestBase.cs" />
+    <Compile Include="ProjectExtensionsPropsImportTest.cs" />
+    <Compile Include="ProjectExtensionsTargetsImportTest.cs" />
     <Compile Include="ResolveComReference_Tests.cs" />
     <Compile Include="ResolveNonMSBuildProjectOutput_Tests.cs" />
     <Compile Include="ResolveSDKReference_Tests.cs" />
