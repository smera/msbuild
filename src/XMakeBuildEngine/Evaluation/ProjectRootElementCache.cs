--- conflicted
+++ resolved
@@ -235,15 +235,11 @@
                             // use: it checks the file content as well as the timestamp. That's better than completely disabling
                             // the cache as we get test coverage of the rest of the cache code.
                             XmlDocument document = new XmlDocument();
-<<<<<<< HEAD
-
+                            document.PreserveWhitespace = projectRootElement.XmlDocument.PreserveWhitespace;
+							
                             XmlReaderSettings xmlReaderSettings = new XmlReaderSettings();
                             xmlReaderSettings.DtdProcessing = DtdProcessing.Ignore;
                             using (XmlReader xr = XmlReader.Create(File.OpenRead(projectRootElement.FullPath), xmlReaderSettings))
-=======
-                            document.PreserveWhitespace = projectRootElement.XmlDocument.PreserveWhitespace;
-                            using (XmlTextReader xtr = new XmlTextReader(projectRootElement.FullPath))
->>>>>>> 82f27879
                             {
                                 document.Load(xr);
                             }
