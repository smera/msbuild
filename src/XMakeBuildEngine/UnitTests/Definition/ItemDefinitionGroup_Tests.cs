// Copyright (c) Microsoft. All rights reserved.
// Licensed under the MIT license. See LICENSE file in the project root for full license information.

using System;
using System.IO;
using System.Linq;
using System.Resources;
using System.Reflection;
using System.Collections;
using System.Collections.Generic;
using System.Xml;
using System.Text;
using System.Globalization;

using Microsoft.Build.BackEnd;
using Microsoft.Build.Execution;
using Microsoft.Build.Collections;
using Microsoft.Build.Evaluation;
using Microsoft.Build.Framework;
using Microsoft.Build.Shared;
using System.Threading;

using TaskItem = Microsoft.Build.Execution.ProjectItemInstance.TaskItem;
using InvalidProjectFileException = Microsoft.Build.Exceptions.InvalidProjectFileException;
using Xunit;

namespace Microsoft.Build.UnitTests.Definition
{
    /// <summary>
    /// Class containing tests for the ProjectItemDefinition and related functionality.
    /// </summary>
    public class ItemDefinitionGroup_Tests
    {
        /// <summary>
        /// Test for item definition group definitions showing up in project.
        /// </summary>
        [Fact]
        public void ItemDefinitionGroupExistsInProject()
        {
            Project p = new Project(XmlReader.Create(new StringReader(
            @"<Project ToolsVersion='msbuilddefaulttoolsversion' xmlns='http://schemas.microsoft.com/developer/msbuild/2003'>
                    <ItemDefinitionGroup>
                        <Compile>
                            <First>1st</First>
                            <Second>2nd</Second>
                        </Compile>
                    </ItemDefinitionGroup>
	                <Target Name='Build' />
	            </Project>")));

            Assert.True(ContainsMetadata(p.ItemDefinitions["Compile"].Metadata, "First", "1st"));
            Assert.True(ContainsMetadata(p.ItemDefinitions["Compile"].Metadata, "Second", "2nd"));
        }

        /// <summary>
        /// Test for multiple item definition group definitions showing up in project.
        /// </summary>
        [Fact]
        public void MultipleItemDefinitionGroupExistsInProject()
        {
            Project p = new Project(XmlReader.Create(new StringReader(
            @"<Project ToolsVersion='msbuilddefaulttoolsversion' xmlns='http://schemas.microsoft.com/developer/msbuild/2003'>
                    <ItemDefinitionGroup>
                        <Compile>
                            <First>1st</First>
                            <Second>2nd</Second>
                        </Compile>
                    </ItemDefinitionGroup>
                    <ItemDefinitionGroup>
                        <Link>
                            <Third>3rd</Third>
                            <Fourth>4th</Fourth>
                        </Link>
                    </ItemDefinitionGroup>
	                <Target Name='Build' />
	            </Project>")));

            Assert.True(ContainsMetadata(p.ItemDefinitions["Compile"].Metadata, "First", "1st"));
            Assert.True(ContainsMetadata(p.ItemDefinitions["Compile"].Metadata, "Second", "2nd"));
            Assert.True(ContainsMetadata(p.ItemDefinitions["Link"].Metadata, "Third", "3rd"));
            Assert.True(ContainsMetadata(p.ItemDefinitions["Link"].Metadata, "Fourth", "4th"));
        }

        /// <summary>
        /// Tests that items with no metadata inherit from item definition groups
        /// </summary>
        [Fact]
        public void EmptyItemsInheritValues()
        {
            Project p = new Project(XmlReader.Create(new StringReader(
            @"<Project ToolsVersion='msbuilddefaulttoolsversion' xmlns='http://schemas.microsoft.com/developer/msbuild/2003'>
                    <ItemDefinitionGroup>
                        <Compile>
                            <First>1st</First>
                            <Second>2nd</Second>
                        </Compile>
                    </ItemDefinitionGroup>
                    <ItemDefinitionGroup>
                        <Link>
                            <Third>3rd</Third>
                            <Fourth>4th</Fourth>
                        </Link>
                    </ItemDefinitionGroup>
                    <ItemGroup>
                        <Compile Include='a.cs;b.cs' />
                    </ItemGroup>
	                <Target Name='Build' />
	            </Project>")));

            Assert.True(ItemContainsMetadata(p, "Compile", "a.cs", "First", "1st"));
            Assert.True(ItemContainsMetadata(p, "Compile", "b.cs", "First", "1st"));
            Assert.True(ItemContainsMetadata(p, "Compile", "a.cs", "Second", "2nd"));
            Assert.True(ItemContainsMetadata(p, "Compile", "b.cs", "Second", "2nd"));
            Assert.False(ItemContainsMetadata(p, "Compile", "a.cs", "Third", "3rd"));
        }

        /// <summary>
        /// Tests that items with metadata override inherited metadata of the same name
        /// </summary>
        [Fact]
        public void ItemMetadataOverridesInheritedValues()
        {
            Project p = new Project(XmlReader.Create(new StringReader(
            @"<Project ToolsVersion='msbuilddefaulttoolsversion' xmlns='http://schemas.microsoft.com/developer/msbuild/2003'>
                    <ItemDefinitionGroup>
                        <Compile>
                            <First>1st</First>
                            <Second>2nd</Second>
                        </Compile>
                    </ItemDefinitionGroup>
                    <ItemDefinitionGroup>
                        <Link>
                            <Third>3rd</Third>
                            <Fourth>4th</Fourth>
                        </Link>
                    </ItemDefinitionGroup>
                    <ItemGroup>
                        <Compile Include='a.cs'>
                            <Foo>Bar</Foo>
                            <First>Not1st</First>
                        </Compile>
                        <Compile Include='b.cs'>
                            <Foo>Bar</Foo>
                        </Compile>
                    </ItemGroup>
                    <ItemGroup>
                        <Link Include='a.o'/>
                    </ItemGroup>
	                <Target Name='Build' />
	            </Project>")));

            Assert.True(ItemContainsMetadata(p, "Compile", "a.cs", "First", "Not1st"));
            Assert.True(ItemContainsMetadata(p, "Compile", "a.cs", "Second", "2nd"));
            Assert.True(ItemContainsMetadata(p, "Compile", "b.cs", "First", "1st"));
            Assert.True(ItemContainsMetadata(p, "Compile", "b.cs", "Second", "2nd"));
            Assert.True(ItemContainsMetadata(p, "Link", "a.o", "Third", "3rd"));
            Assert.True(ItemContainsMetadata(p, "Link", "a.o", "Fourth", "4th"));
        }

        /// <summary>
        /// Tests that item definition doesn't allow item expansion for the conditional.
        /// </summary>
        [Fact]
        public void ItemDefinitionDoesntAllowItemExpansion()
        {
            Assert.Throws<InvalidProjectFileException>(() =>
            {
                Project p = new Project(XmlReader.Create(new StringReader(
                @"<Project ToolsVersion='msbuilddefaulttoolsversion' xmlns='http://schemas.microsoft.com/developer/msbuild/2003'>
                    <ItemGroup>
                        <Compile Include='a.cs'>
                            <Foo>Bar</Foo>
                            <First>Not1st</First>
                        </Compile>
                        <Compile Include='b.cs'>
                            <Foo>Bar</Foo>
                        </Compile>
                    </ItemGroup>
                    <ItemDefinitionGroup>
                        <Compile Condition=""'@(Compile)'!=''"">
                            <First>1st</First>
                            <Second>2nd</Second>
                        </Compile>
                    </ItemDefinitionGroup>
	                <Target Name='Build' />
	            </Project>")));
            }
           );
        }
        /// <summary>
        /// Tests that item definition metadata doesn't allow item expansion for the conditional.
        /// </summary>
        [Fact]
        public void ItemDefinitionMetadataConditionDoesntAllowItemExpansion()
        {
            Assert.Throws<InvalidProjectFileException>(() =>
            {
                Project p = new Project(XmlReader.Create(new StringReader(
                @"<Project ToolsVersion='msbuilddefaulttoolsversion' xmlns='http://schemas.microsoft.com/developer/msbuild/2003'>
                    <ItemGroup>
                        <Compile Include='a.cs'>
                            <Foo>Bar</Foo>
                            <First>Not1st</First>
                        </Compile>
                        <Compile Include='b.cs'>
                            <Foo>Bar</Foo>
                        </Compile>
                    </ItemGroup>
                    <ItemDefinitionGroup>
                        <Compile>
                            <First  Condition=""'@(Compile)'!=''"">1st</First>
                        </Compile>
                    </ItemDefinitionGroup>
	                <Target Name='Build' />
	            </Project>")));
            }
           );
        }
        /// <summary>
        /// Tests that item definition metadata doesn't allow item expansion for the value.
        /// </summary>
        [Fact]
        public void ItemDefinitionMetadataDoesntAllowItemExpansion()
        {
            Assert.Throws<InvalidProjectFileException>(() =>
            {
                Project p = new Project(XmlReader.Create(new StringReader(
                @"<Project ToolsVersion='msbuilddefaulttoolsversion' xmlns='http://schemas.microsoft.com/developer/msbuild/2003'>
                    <ItemGroup>
                        <Compile Include='a.cs'>
                            <Foo>Bar</Foo>
                            <First>Not1st</First>
                        </Compile>
                        <Compile Include='b.cs'>
                            <Foo>Bar</Foo>
                        </Compile>
                    </ItemGroup>
                    <ItemDefinitionGroup>
                        <Compile>
                            <First>@(Compile)</First>
                        </Compile>
                    </ItemDefinitionGroup>
	                <Target Name='Build' />
	            </Project>")));
            }
           );
        }
        /// <summary>
        /// Tests that item metadata which contains a metadata expansion referring to an item type other
        /// than the one this item definition refers to expands to blank.
        /// </summary>
        [Fact]
        public void ItemMetadataReferringToDifferentItemGivesEmptyValue()
        {
            Project p = new Project(XmlReader.Create(new StringReader(
            @"<Project ToolsVersion='msbuilddefaulttoolsversion' xmlns='http://schemas.microsoft.com/developer/msbuild/2003'>
                    <ItemDefinitionGroup>
                        <Compile>
                            <First>1st</First>
                            <Second>2nd</Second>
                        </Compile>
                    </ItemDefinitionGroup>
                    <ItemDefinitionGroup>
                        <Link>
                            <Third>--%(Compile.First)--</Third>
                            <Fourth>4th</Fourth>
                        </Link>
                    </ItemDefinitionGroup>
                    <ItemGroup>
                        <Compile Include='a.cs'>
                            <Foo>Bar</Foo>
                            <First>Not1st</First>
                        </Compile>
                        <Compile Include='b.cs'>
                            <Foo>Bar</Foo>
                        </Compile>
                    </ItemGroup>
                    <ItemGroup>
                        <Link Include='a.o'/>
                    </ItemGroup>
	                <Target Name='Build' />
	            </Project>")));

            Assert.True(ItemContainsMetadata(p, "Link", "a.o", "Third", "----"));
        }

        /// <summary>
        /// Tests that empty item definition groups are OK.
        /// </summary>
        [Fact]
        public void EmptyItemDefinitionGroup()
        {
            Project p = new Project(XmlReader.Create(new StringReader(
            @"<Project ToolsVersion='msbuilddefaulttoolsversion' xmlns='http://schemas.microsoft.com/developer/msbuild/2003'>
                    <ItemDefinitionGroup>
                    </ItemDefinitionGroup>
                    <ItemGroup>
                        <Compile Include='a.cs;b.cs' />
                    </ItemGroup>
	                <Target Name='Build' />
	            </Project>")));
        }

        /// <summary>
        /// Tests that item definition groups with empty item definitions are OK.
        /// </summary>
        [Fact]
        public void EmptyItemDefinitions()
        {
            Project p = new Project(XmlReader.Create(new StringReader(
            @"<Project ToolsVersion='msbuilddefaulttoolsversion' xmlns='http://schemas.microsoft.com/developer/msbuild/2003'>
                    <ItemDefinitionGroup>
                        <Compile />
                    </ItemDefinitionGroup>
                    <ItemGroup>
                        <Compile Include='a.cs;b.cs'>
                            <Foo>Bar</Foo>
                        </Compile>
                    </ItemGroup>
	                <Target Name='Build' />
	            </Project>")));

            Assert.True(ItemContainsMetadata(p, "Compile", "a.cs", "Foo", "Bar"));
            Assert.True(ItemContainsMetadata(p, "Compile", "b.cs", "Foo", "Bar"));
        }

        [Fact]
        public void SelfReferencingMetadataReferencesUseItemDefinition()
        {
            MockLogger logger = new MockLogger();
            Project p = new Project(XmlReader.Create(new StringReader(@"
   <Project ToolsVersion='msbuilddefaulttoolsversion' xmlns='http://schemas.microsoft.com/developer/msbuild/2003'>

    <ItemDefinitionGroup>
      <CppCompile>
        <Defines>DEBUG</Defines>
      </CppCompile>
    </ItemDefinitionGroup>

    <ItemGroup>
      <CppCompile Include='a.cpp'>
        <Defines>%(Defines);CODEANALYSIS</Defines>
      </CppCompile>
    </ItemGroup>

    <Target Name='Build'>
      <Message Text='[{@(CppCompile)}{%(CppCompile.Defines)}]' />
    </Target>
  </Project>")));

            p.Build(new string[] { "Build" }, new ILogger[] { logger });
            logger.AssertLogContains("[{a.cpp}{DEBUG;CODEANALYSIS}]"); // Unexpected value after evaluation
        }


        [Fact]
        public void SelfReferencingMetadataReferencesUseItemDefinitionInTarget()
        {
            MockLogger logger = new MockLogger();
            Project p = new Project(XmlReader.Create(new StringReader(@"
   <Project ToolsVersion='msbuilddefaulttoolsversion' xmlns='http://schemas.microsoft.com/developer/msbuild/2003'>

    <ItemDefinitionGroup>
      <CppCompile>
        <Defines>DEBUG</Defines>
      </CppCompile>
    </ItemDefinitionGroup>

    <Target Name='Build'>
      <ItemGroup>
        <CppCompile Include='a.cpp'>
          <Defines>%(Defines);CODEANALYSIS</Defines>
        </CppCompile>
      </ItemGroup>

      <Message Text='[{@(CppCompile)}{%(CppCompile.Defines)}]' />
    </Target>
  </Project>")));

            p.Build(new string[] { "Build" }, new ILogger[] { logger });
            logger.AssertLogContains("[{a.cpp}{DEBUG;CODEANALYSIS}]"); // Unexpected value after evaluation
        }

        [Fact]
        public void SelfReferencingMetadataReferencesUseItemDefinitionInTargetModify()
        {
            MockLogger logger = new MockLogger();
            Project p = new Project(XmlReader.Create(new StringReader(@"
   <Project ToolsVersion='msbuilddefaulttoolsversion' xmlns='http://schemas.microsoft.com/developer/msbuild/2003'>

    <ItemDefinitionGroup>
      <CppCompile>
        <Defines>DEBUG</Defines>
      </CppCompile>
    </ItemDefinitionGroup>
    <ItemGroup>
      <CppCompile Include='a.cpp' />
    </ItemGroup>

    <Target Name='Build'>
      <ItemGroup>
        <CppCompile>
          <Defines>%(Defines);CODEANALYSIS</Defines>
        </CppCompile>
      </ItemGroup>

      <Message Text='[{@(CppCompile)}{%(CppCompile.Defines)}]' />
    </Target>
  </Project>")));

            p.Build(new string[] { "Build" }, new ILogger[] { logger });
            logger.AssertLogContains("[{a.cpp}{DEBUG;CODEANALYSIS}]"); // Unexpected value after evaluation
        }

        /// <summary>
        /// Tests that item definition groups with false conditions don't produce definitions
        /// </summary>
        [Fact]
        public void ItemDefinitionGroupWithFalseCondition()
        {
            Project p = new Project(XmlReader.Create(new StringReader(
            @"<Project ToolsVersion='msbuilddefaulttoolsversion' xmlns='http://schemas.microsoft.com/developer/msbuild/2003'>
                    <ItemDefinitionGroup Condition=""'$(Foo)'!=''"">
                        <Compile>
                            <First>1st</First>
                        </Compile>
                    </ItemDefinitionGroup>
                    <ItemGroup>
                        <Compile Include='a.cs;b.cs'>
                            <Foo>Bar</Foo>
                        </Compile>
                    </ItemGroup>
	                <Target Name='Build' />
	            </Project>")));

            Assert.False(p.ItemDefinitions.ContainsKey("Compile"));
            Assert.True(ItemContainsMetadata(p, "Compile", "a.cs", "Foo", "Bar"));
            Assert.False(ItemContainsMetadata(p, "Compile", "a.cs", "First", "1st"));
        }

        /// <summary>
        /// Tests that item definition groups with true conditions produce definitions
        /// </summary>
        [Fact]
        public void ItemDefinitionGroupWithTrueCondition()
        {
            Project p = new Project(XmlReader.Create(new StringReader(
            @"<Project ToolsVersion='msbuilddefaulttoolsversion' xmlns='http://schemas.microsoft.com/developer/msbuild/2003'>
                    <ItemDefinitionGroup Condition=""'$(Foo)'==''"">
                        <Compile>
                            <First>1st</First>
                        </Compile>
                    </ItemDefinitionGroup>
                    <ItemGroup>
                        <Compile Include='a.cs;b.cs'>
                            <Foo>Bar</Foo>
                        </Compile>
                    </ItemGroup>
	                <Target Name='Build' />
	            </Project>")));

            Assert.True(p.ItemDefinitions.ContainsKey("Compile"));
            Assert.True(ItemContainsMetadata(p, "Compile", "a.cs", "Foo", "Bar"));
            Assert.True(ItemContainsMetadata(p, "Compile", "a.cs", "First", "1st"));
        }

        /// <summary>
        /// Tests that item definition with false conditions don't produce definitions
        /// </summary>
        [Fact]
        public void ItemDefinitionWithFalseCondition()
        {
            Project p = new Project(XmlReader.Create(new StringReader(
            @"<Project ToolsVersion='msbuilddefaulttoolsversion' xmlns='http://schemas.microsoft.com/developer/msbuild/2003'>
                    <ItemDefinitionGroup>
                        <Compile  Condition=""'$(Foo)'!=''"">
                            <First>1st</First>
                        </Compile>
                    </ItemDefinitionGroup>
                    <ItemGroup>
                        <Compile Include='a.cs;b.cs'>
                            <Foo>Bar</Foo>
                        </Compile>
                    </ItemGroup>
	                <Target Name='Build' />
	            </Project>")));

            Assert.False(p.ItemDefinitions.ContainsKey("Compile"));
            Assert.True(ItemContainsMetadata(p, "Compile", "a.cs", "Foo", "Bar"));
            Assert.False(ItemContainsMetadata(p, "Compile", "a.cs", "First", "1st"));
        }

        /// <summary>
        /// Tests that item definition with true conditions produce definitions
        /// </summary>
        [Fact]
        public void ItemDefinitionWithTrueCondition()
        {
            Project p = new Project(XmlReader.Create(new StringReader(
            @"<Project ToolsVersion='msbuilddefaulttoolsversion' xmlns='http://schemas.microsoft.com/developer/msbuild/2003'>
                    <ItemDefinitionGroup>
                        <Compile Condition=""'$(Foo)'==''"">
                            <First>1st</First>
                        </Compile>
                    </ItemDefinitionGroup>
                    <ItemGroup>
                        <Compile Include='a.cs;b.cs'>
                            <Foo>Bar</Foo>
                        </Compile>
                    </ItemGroup>
	                <Target Name='Build' />
	            </Project>")));

            Assert.True(p.ItemDefinitions.ContainsKey("Compile"));
            Assert.True(ItemContainsMetadata(p, "Compile", "a.cs", "Foo", "Bar"));
            Assert.True(ItemContainsMetadata(p, "Compile", "a.cs", "First", "1st"));
        }

        /// <summary>
        /// Tests that item definition metadata with false conditions don't produce definitions
        /// </summary>
        [Fact]
        public void ItemDefinitionMetadataWithFalseCondition()
        {
            Project p = new Project(XmlReader.Create(new StringReader(
            @"<Project ToolsVersion='msbuilddefaulttoolsversion' xmlns='http://schemas.microsoft.com/developer/msbuild/2003'>
                    <ItemDefinitionGroup>
                        <Compile>
                            <First Condition=""'$(Foo)'!=''"">1st</First>
                        </Compile>
                    </ItemDefinitionGroup>
                    <ItemGroup>
                        <Compile Include='a.cs;b.cs'>
                            <Foo>Bar</Foo>
                        </Compile>
                    </ItemGroup>
	                <Target Name='Build' />
	            </Project>")));

            Assert.True(p.ItemDefinitions.ContainsKey("Compile"));
            Assert.True(ItemContainsMetadata(p, "Compile", "a.cs", "Foo", "Bar"));
            Assert.False(ItemContainsMetadata(p, "Compile", "a.cs", "First", "1st"));
        }

        /// <summary>
        /// Tests that item definition metadata with true conditions produce definitions
        /// </summary>
        [Fact]
        public void ItemDefinitionMetadataWithTrueCondition()
        {
            Project p = new Project(XmlReader.Create(new StringReader(
            @"<Project ToolsVersion='msbuilddefaulttoolsversion' xmlns='http://schemas.microsoft.com/developer/msbuild/2003'>
                    <ItemDefinitionGroup>
                        <Compile>
                            <First Condition=""'$(Foo)'==''"">1st</First>
                        </Compile>
                    </ItemDefinitionGroup>
                    <ItemGroup>
                        <Compile Include='a.cs;b.cs'>
                            <Foo>Bar</Foo>
                        </Compile>
                    </ItemGroup>
	                <Target Name='Build' />
	            </Project>")));

            Assert.True(p.ItemDefinitions.ContainsKey("Compile"));
            Assert.True(ItemContainsMetadata(p, "Compile", "a.cs", "Foo", "Bar"));
            Assert.True(ItemContainsMetadata(p, "Compile", "a.cs", "First", "1st"));
        }

        /// <summary>
        /// Tests that item definition metadata is correctly copied to a destination item
        /// </summary>
        [Fact]
        public void ItemDefinitionMetadataCopiedToTaskItem()
        {
            Project p = new Project(XmlReader.Create(new StringReader(
            @"<Project ToolsVersion='msbuilddefaulttoolsversion' xmlns='http://schemas.microsoft.com/developer/msbuild/2003'>
                <ItemDefinitionGroup>
                    <ItemA>
                        <MetaA>M-A(b)</MetaA>
                        <MetaB>M-B(b)</MetaB>
                    </ItemA>
                </ItemDefinitionGroup>
            </Project>")));

            Assert.True(p.ItemDefinitions.ContainsKey("ItemA"));

            ProjectInstance pi = p.CreateProjectInstance();
            ITaskItem noMetaItem = null;
            ITaskItem withMetaItem;

            List<ProjectItemDefinitionInstance> itemdefs = new List<ProjectItemDefinitionInstance>();
            itemdefs.Add(pi.ItemDefinitions["ItemA"]);

            noMetaItem = new TaskItem("NoMetaItem", pi.FullPath);
            withMetaItem = new TaskItem("WithMetaItem", "WithMetaItem", null, itemdefs, ".", false, pi.FullPath);

            // Copy the metadata on the item with no metadata onto the item with metadata
            // from an item definition. The destination item's metadata should be maintained
            noMetaItem.CopyMetadataTo(withMetaItem);

            Assert.Equal("M-A(b)", withMetaItem.GetMetadata("MetaA"));
            Assert.Equal("M-B(b)", withMetaItem.GetMetadata("MetaB"));
        }

        /// <summary>
        /// Tests that item definition metadata is correctly copied to a destination item
        /// </summary>
        [Fact]
        public void ItemDefinitionMetadataCopiedToTaskItem2()
        {
            Project p = new Project(XmlReader.Create(new StringReader(
            @"<Project ToolsVersion='msbuilddefaulttoolsversion' xmlns='http://schemas.microsoft.com/developer/msbuild/2003'>
                <ItemDefinitionGroup>
                    <ItemA>
                        <MetaA>M-A(b)</MetaA>
                        <MetaB>M-B(b)</MetaB>
                    </ItemA>
                </ItemDefinitionGroup>
            </Project>")));

            Assert.True(p.ItemDefinitions.ContainsKey("ItemA"));

            ProjectInstance pi = p.CreateProjectInstance();
            ITaskItem noMetaItem = null;
            ITaskItem withMetaItem;

            List<ProjectItemDefinitionInstance> itemdefs = new List<ProjectItemDefinitionInstance>();
            itemdefs.Add(pi.ItemDefinitions["ItemA"]);

            noMetaItem = new TaskItem("NoMetaItem", pi.FullPath);
            noMetaItem.SetMetadata("MetaA", "NEWMETA_A");

            withMetaItem = new TaskItem("WithMetaItem", "WithMetaItem", null, itemdefs, ".", false, pi.FullPath);

            // Copy the metadata on the item with no metadata onto the item with metadata
            // from an item definition. The destination item's metadata should be maintained
            noMetaItem.CopyMetadataTo(withMetaItem);

            // New direct metadata takes precedence over item definitions on the destination item
            Assert.Equal("NEWMETA_A", withMetaItem.GetMetadata("MetaA"));
            Assert.Equal("M-B(b)", withMetaItem.GetMetadata("MetaB"));
        }

        /// <summary>
        /// Tests that item definition metadata is correctly copied to a destination item
        /// </summary>
        [Fact]
        public void ItemDefinitionMetadataCopiedToTaskItem3()
        {
            Project p = new Project(XmlReader.Create(new StringReader(
            @"<Project ToolsVersion='msbuilddefaulttoolsversion' xmlns='http://schemas.microsoft.com/developer/msbuild/2003'>
                <ItemDefinitionGroup>
                    <ItemA>
                        <MetaA>M-A(b)</MetaA>
                        <MetaB>M-B(b)</MetaB>
                    </ItemA>
                </ItemDefinitionGroup>
                <ItemGroup>
                    <ItemA Include='SomeItemA' />
                </ItemGroup>
            </Project>")));

            Assert.True(p.ItemDefinitions.ContainsKey("ItemA"));

            ProjectInstance pi = p.CreateProjectInstance();
            ITaskItem noMetaItem = null;
            ITaskItem withMetaItem = null;

            List<ProjectItemDefinitionInstance> itemdefs = new List<ProjectItemDefinitionInstance>();
            itemdefs.Add(pi.ItemDefinitions["ItemA"]);

            noMetaItem = new TaskItem("NoMetaItem", pi.FullPath);

            // No the ideal way to get the first item, but there is no other way since GetItems returns an IEnumerable :(
            foreach (ProjectItemInstance item in pi.GetItems("ItemA"))
            {
                withMetaItem = item;
            }

            // Copy the metadata on the item with no metadata onto the item with metadata
            // from an item definition. The destination item's metadata should be maintained
            noMetaItem.CopyMetadataTo(withMetaItem);

            Assert.Equal("M-A(b)", withMetaItem.GetMetadata("MetaA"));
            Assert.Equal("M-B(b)", withMetaItem.GetMetadata("MetaB"));
        }

        #region Project tests

        [Fact]
        public void BasicItemDefinitionInProject()
        {
            MockLogger logger = new MockLogger();
            Project p = new Project(XmlReader.Create(new StringReader(@"
                <Project ToolsVersion=""msbuilddefaulttoolsversion"" xmlns=""http://schemas.microsoft.com/developer/msbuild/2003"">
                  <ItemGroup>
                    <CppCompile Include='a.cpp'/>
                  </ItemGroup>
                  <ItemDefinitionGroup>
                    <CppCompile>
                      <Defines>DEBUG</Defines>
                    </CppCompile>
                  </ItemDefinitionGroup> 
                  <ItemGroup>
                    <CppCompile Include='b.cpp'/>
                  </ItemGroup>
                  <Target Name=""t"">
                    <Message Text=""[%(CppCompile.Identity)==%(CppCompile.Defines)]""/>
                  </Target>
                </Project>
            ")));
            p.Build("t", new ILogger[] { logger });

            logger.AssertLogContains("[a.cpp==DEBUG]", "[b.cpp==DEBUG]");
        }

        [Fact]
        public void EscapingInItemDefinitionInProject()
        {
            MockLogger logger = new MockLogger();
            Project p = new Project(XmlReader.Create(new StringReader(@"
                <Project ToolsVersion=""msbuilddefaulttoolsversion"" xmlns=""http://schemas.microsoft.com/developer/msbuild/2003"">
                  <ItemGroup>
                    <i Include='i1'/>
                  </ItemGroup>
                  <ItemDefinitionGroup Condition=""'%24'=='$'"">
                    <i Condition=""'%24'=='$'"">
                      <m Condition=""'%24'=='$'"">%24(xyz)</m>
                    </i>
                  </ItemDefinitionGroup> 
                  <Target Name=""t"">
                    <Message Text=""[%(i.m)]""/>
                  </Target>
                </Project>
            ")));
            p.Build("t", new ILogger[] { logger });

            logger.AssertLogContains("[$(xyz)]");
        }


        [Fact]
        public void ItemDefinitionForOtherItemType()
        {
            MockLogger logger = new MockLogger();
            Project p = new Project(XmlReader.Create(new StringReader(@"
                <Project ToolsVersion=""msbuilddefaulttoolsversion"" xmlns=""http://schemas.microsoft.com/developer/msbuild/2003"">
                  <ItemGroup>
                    <i Include='i1'/>
                  </ItemGroup>
                  <ItemDefinitionGroup>
                    <j>
                      <m>m1</m>
                    </j>
                  </ItemDefinitionGroup> 
                  <Target Name=""t"">
                    <Message Text=""[%(i.m)]""/>
                  </Target>
                </Project>
            ")));
            p.Build("t", new ILogger[] { logger });

            logger.AssertLogContains("[]");
        }

        [Fact]
        public void RedefinitionLastOneWins()
        {
            MockLogger logger = new MockLogger();
            Project p = new Project(XmlReader.Create(new StringReader(@"
                <Project ToolsVersion=""msbuilddefaulttoolsversion"" xmlns=""http://schemas.microsoft.com/developer/msbuild/2003"">
                  <ItemGroup>
                    <i Include='i1'/>
                  </ItemGroup>
                  <ItemDefinitionGroup>
                    <i>
                      <m>m1</m>
                      <n>n1</n>
                    </i>
                  </ItemDefinitionGroup> 
                  <ItemDefinitionGroup>
                    <i>
                      <m>m2</m>
                      <o>o1</o>
                    </i>
                  </ItemDefinitionGroup> 
                  <Target Name=""t"">
                    <Message Text=""[%(i.m)-%(i.n)-%(i.o)]""/>
                  </Target>
                </Project>
            ")));
            p.Build("t", new ILogger[] { logger });

            logger.AssertLogContains("[m2-n1-o1]");
        }

        [Fact]
        public void ItemExpressionInDefaultMetadataValueErrors()
        {
            Assert.Throws<InvalidProjectFileException>(() =>
            {
                // We don't allow item expressions on an ItemDefinitionGroup because there are no items when IDG is evaluated.
                MockLogger logger = new MockLogger();
                Project p = new Project(XmlReader.Create(new StringReader(@"
                <Project ToolsVersion=""msbuilddefaulttoolsversion"" xmlns=""http://schemas.microsoft.com/developer/msbuild/2003"">
                  <ItemDefinitionGroup>
                    <i>
                      <m>@(x)</m>
                    </i>
                  </ItemDefinitionGroup> 
                </Project>
            ")));
                p.Build("t", new ILogger[] { logger });
            }
           );
        }
        [Fact]
        public void UnqualifiedMetadataConditionOnItemDefinitionGroupErrors()
        {
            Assert.Throws<InvalidProjectFileException>(() =>
            {
                // We don't allow unqualified metadata on an ItemDefinitionGroup because we don't know what item type it refers to.
                MockLogger logger = new MockLogger();
                Project p = new Project(XmlReader.Create(new StringReader(@"
                <Project ToolsVersion=""msbuilddefaulttoolsversion"" xmlns=""http://schemas.microsoft.com/developer/msbuild/2003"">
                  <ItemDefinitionGroup Condition=""'%(m)'=='m1'""/>
                </Project>
            ")));
                p.Build("t", new ILogger[] { logger });
            }
           );
        }

        [Fact]
        public void QualifiedMetadataConditionOnItemDefinitionGroupErrors()
        {
            Assert.Throws<InvalidProjectFileException>(() =>
            {
                // We don't allow qualified metadata because it's not worth distinguishing from unqualified, when you can just move the condition to the child.
                MockLogger logger = new MockLogger();
                Project p = new Project(XmlReader.Create(new StringReader(@"
                <Project ToolsVersion=""msbuilddefaulttoolsversion"" xmlns=""http://schemas.microsoft.com/developer/msbuild/2003"">
                  <ItemDefinitionGroup Condition=""'%(x.m)'=='m1'""/>
                </Project>
            ")));
                p.Build("t", new ILogger[] { logger });
            }
           );
        }
        [Fact]
        public void MetadataConditionOnItemDefinition()
        {
            MockLogger logger = new MockLogger();
            Project p = new Project(XmlReader.Create(new StringReader(@"
                <Project ToolsVersion=""msbuilddefaulttoolsversion"" xmlns=""http://schemas.microsoft.com/developer/msbuild/2003"">
                  <ItemGroup>
                    <i Include='i1'/>
                    <j Include='j1'/>
                  </ItemGroup>
                  <ItemDefinitionGroup>
                    <i>
                      <m>m1</m>
                    </i>
                    <j>
                      <n>n1</n>
                    </j>
                  </ItemDefinitionGroup> 
                  <ItemDefinitionGroup>
                    <i Condition=""'%(m)'=='m1'"">
                      <m>m2</m>
                    </i>
                    <!-- verify j metadata is distinct -->
                    <j Condition=""'%(j.n)'=='n1' and '%(n)'=='n1'"">
                      <n>n2</n>   
                    </j>
                  </ItemDefinitionGroup> 
                  <Target Name=""t"">
                    <Message Text=""[%(i.m)]""/>
                    <Message Text=""[%(j.n)]""/>
                  </Target>
                </Project>
            ")));
            p.Build("t", new ILogger[] { logger });

            logger.AssertLogContains("[m2]", "[n2]");
        }

        [Fact]
        public void QualifiedMetadataConditionOnItemDefinitionBothQualifiedAndUnqualified()
        {
            MockLogger logger = new MockLogger();
            Project p = new Project(XmlReader.Create(new StringReader(@"
                <Project ToolsVersion=""msbuilddefaulttoolsversion"" xmlns=""http://schemas.microsoft.com/developer/msbuild/2003"">
                  <ItemGroup>
                    <i Include='i1'/>
                  </ItemGroup>
                  <ItemDefinitionGroup>
                    <i>
                      <m>m1</m>
                    </i>
                  </ItemDefinitionGroup> 
                  <ItemDefinitionGroup>
                    <i Condition=""'%(i.m)'=='m1' and '%(m)'=='m1'"">
                      <m>m2</m>
                    </i>
                  </ItemDefinitionGroup> 
                  <Target Name=""t"">
                    <Message Text=""[%(i.m)]""/>
                  </Target>
                </Project>
            ")));
            p.Build("t", new ILogger[] { logger });

            logger.AssertLogContains("[m2]");
        }

        [Fact]
        public void FalseMetadataConditionOnItemDefinitionBothQualifiedAndUnqualified()
        {
            MockLogger logger = new MockLogger();
            Project p = new Project(XmlReader.Create(new StringReader(@"
                <Project ToolsVersion=""msbuilddefaulttoolsversion"" xmlns=""http://schemas.microsoft.com/developer/msbuild/2003"">
                  <ItemGroup>
                    <i Include='i1'/>
                  </ItemGroup>
                  <ItemDefinitionGroup>
                    <i>
                      <m>m1</m>
                    </i>
                  </ItemDefinitionGroup> 
                  <ItemDefinitionGroup>
                    <i Condition=""'%(m)'=='m2' or '%(i.m)'!='m1'"">
                      <m>m3</m>
                    </i>
                  </ItemDefinitionGroup> 
                  <Target Name=""t"">
                    <Message Text=""[%(i.m)]""/>
                  </Target>
                </Project>
            ")));
            p.Build("t", new ILogger[] { logger });

            logger.AssertLogContains("[m1]");
        }

        [Fact]
        public void MetadataConditionOnItemDefinitionChildBothQualifiedAndUnqualified()
        {
            MockLogger logger = new MockLogger();
            Project p = new Project(XmlReader.Create(new StringReader(@"
                <Project ToolsVersion=""msbuilddefaulttoolsversion"" xmlns=""http://schemas.microsoft.com/developer/msbuild/2003"">
                  <ItemGroup>
                    <i Include='i1'/>
                  </ItemGroup>
                  <ItemDefinitionGroup>
                    <i>
                      <m>m1</m>
                      <n>n1</n>
                    </i>
                  </ItemDefinitionGroup> 
                  <ItemDefinitionGroup>
                    <i>
                      <m Condition=""'%(m)'=='m1' and '%(n)'=='n1' and '%(i.m)'=='m1'"">m2</m>
                    </i>
                  </ItemDefinitionGroup> 
                  <Target Name=""t"">
                    <Message Text=""[%(i.m)]""/>
                  </Target>
                </Project>
            ")));
            p.Build("t", new ILogger[] { logger });

            logger.AssertLogContains("[m2]");
        }

        [Fact]
        public void FalseMetadataConditionOnItemDefinitionChildBothQualifiedAndUnqualified()
        {
            MockLogger logger = new MockLogger();
            Project p = new Project(XmlReader.Create(new StringReader(@"
                <Project ToolsVersion=""msbuilddefaulttoolsversion"" xmlns=""http://schemas.microsoft.com/developer/msbuild/2003"">
                  <ItemGroup>
                    <i Include='i1'/>
                  </ItemGroup>
                  <ItemDefinitionGroup>
                    <i>
                      <m>m1</m>
                      <n>n1</n>
                    </i>
                  </ItemDefinitionGroup> 
                  <ItemDefinitionGroup>
                    <i>
                      <m Condition=""'%(m)'=='m2' or !('%(n)'=='n1') or '%(i.m)' != 'm1'"">m3</m>
                    </i>
                  </ItemDefinitionGroup>
                  <Target Name=""t"">
                    <Message Text=""[%(i.m)]""/>
                  </Target>
                </Project>
            ")));
            p.Build("t", new ILogger[] { logger });

            logger.AssertLogContains("[m1]");
        }

        [Fact]
        public void MetadataConditionOnItemDefinitionAndChildQualifiedWithUnrelatedItemType()
        {
            MockLogger logger = new MockLogger();
            Project p = new Project(XmlReader.Create(new StringReader(@"
                <Project ToolsVersion=""msbuilddefaulttoolsversion"" xmlns=""http://schemas.microsoft.com/developer/msbuild/2003"">
                  <ItemGroup>
                    <i Include='i1'/>
                  </ItemGroup>
                  <ItemDefinitionGroup>
                    <i>
                      <m>m1</m>
                    </i>
                  </ItemDefinitionGroup> 
                  <ItemDefinitionGroup>
                    <i Condition=""'%(j.m)'=='' and '%(j.m)'!='x'"">
                      <m Condition=""'%(j.m)'=='' and '%(j.m)'!='x'"">m2</m>
                    </i>
                  </ItemDefinitionGroup> 
                  <Target Name=""t"">
                    <Message Text=""[%(i.m)]""/>
                  </Target>
                </Project>
            ")));
            p.Build("t", new ILogger[] { logger });

            logger.AssertLogContains("[m2]");
        }

        /// <summary>
        /// Make ItemDefinitionGroup inside a target produce a nice error.
        /// It will normally produce an error due to the invalid child tag, but 
        /// we want to error even if there's no child tag. This will make it 
        /// easier to support it inside targets in a future version.
        /// </summary>
        [Fact]
        public void ItemDefinitionInTargetErrors()
        {
            Assert.Throws<InvalidProjectFileException>(() =>
            {
                MockLogger logger = new MockLogger();
                Project p = new Project(XmlReader.Create(new StringReader(@"
                <Project ToolsVersion=""msbuilddefaulttoolsversion"" xmlns=""http://schemas.microsoft.com/developer/msbuild/2003"">
                  <Target Name=""t"">
                    <ItemDefinitionGroup/>
                  </Target>
                </Project>
            ")));
                bool result = p.Build("t", new ILogger[] { logger });
            }
           );
        }
<<<<<<< HEAD
=======

#if FEATURE_ASSEMBLY_LOCATION
>>>>>>> 496bb6ab
        // Verify that anyone with a task named "ItemDefinitionGroup" can still
        // use it by fully qualifying the name.
        [Fact]
        public void ItemDefinitionGroupTask()
        {
            MockLogger ml = Helpers.BuildProjectWithNewOMExpectSuccess(String.Format(@"
                    <Project ToolsVersion=""msbuilddefaulttoolsversion"" xmlns=""http://schemas.microsoft.com/developer/msbuild/2003"">
                        <UsingTask TaskName=""ItemDefinitionGroup"" AssemblyFile=""{0}""/>
                        <Target Name=""Build"">
                            <Microsoft.Build.UnitTests.Definition.ItemDefinitionGroup/>
                        </Target>
                    </Project>
               ", new Uri(Assembly.GetExecutingAssembly().EscapedCodeBase).LocalPath));

            Assert.True(ml.FullLog.Contains("In ItemDefinitionGroup task."));
        }
#endif

        [Fact]
        public void MetadataOnItemWins()
        {
            MockLogger logger = new MockLogger();
            Project p = new Project(XmlReader.Create(new StringReader(@"
                <Project ToolsVersion=""msbuilddefaulttoolsversion"" xmlns=""http://schemas.microsoft.com/developer/msbuild/2003"">
                  <ItemGroup>
                    <CppCompile Include='a.cpp'>
                      <Defines>RETAIL</Defines>
                    </CppCompile>
                    <CppCompile Include='b.cpp'/>
                  </ItemGroup>
                  <ItemDefinitionGroup>
                    <CppCompile>
                      <Defines>DEBUG</Defines>
                    </CppCompile>
                  </ItemDefinitionGroup> 
                  <Target Name=""t"">
                    <Message Text=""[%(CppCompile.Identity)==%(CppCompile.Defines)]""/>
                  </Target>
                </Project>
            ")));
            p.Build("t", new ILogger[] { logger });

            logger.AssertLogContains("[a.cpp==RETAIL]", "[b.cpp==DEBUG]");
        }

        [Fact]
        public void MixtureOfItemAndDefaultMetadata()
        {
            MockLogger logger = new MockLogger();
            Project p = new Project(XmlReader.Create(new StringReader(@"
                <Project ToolsVersion=""msbuilddefaulttoolsversion"" xmlns=""http://schemas.microsoft.com/developer/msbuild/2003"">
                  <ItemGroup>
                    <CppCompile Include='a.cpp'>
                      <WarningLevel>4</WarningLevel>
                    </CppCompile>
                  </ItemGroup>
                  <ItemDefinitionGroup>
                    <CppCompile>
                      <Defines>DEBUG</Defines>
                    </CppCompile>
                  </ItemDefinitionGroup> 
                  <Target Name=""t"">
                    <Message Text=""[%(CppCompile.Identity)==%(CppCompile.Defines)]""/>
                    <Message Text=""[%(CppCompile.Identity)==%(CppCompile.WarningLevel)]""/>
                  </Target>
                </Project>
            ")));
            p.Build("t", new ILogger[] { logger });

            logger.AssertLogContains("[a.cpp==DEBUG]", "[a.cpp==4]");
        }

        [Fact]
        public void IntrinsicTaskModifyingDefaultMetadata()
        {
            MockLogger logger = new MockLogger();
            Project p = new Project(XmlReader.Create(new StringReader(@"
                <Project ToolsVersion=""msbuilddefaulttoolsversion"" xmlns=""http://schemas.microsoft.com/developer/msbuild/2003"">
                  <ItemGroup>
                    <i Include='i1'/>
                  </ItemGroup>
                  <ItemDefinitionGroup>
                    <i>
                      <m>m1</m>
                    </i>
                  </ItemDefinitionGroup> 
                  <Target Name=""t"">
                    <ItemGroup>
                      <i>
                        <m>m2</m>
                      </i>
                    </ItemGroup>
                    <Message Text=""[%(i.m)]""/>
                  </Target>
                </Project>
            ")));
            p.Build("t", new ILogger[] { logger });

            logger.AssertLogContains("[m2]");
        }

        [Fact]
        public void IntrinsicTaskConsumingDefaultMetadata()
        {
            MockLogger logger = new MockLogger();
            Project p = new Project(XmlReader.Create(new StringReader(@"
                <Project ToolsVersion=""msbuilddefaulttoolsversion"" xmlns=""http://schemas.microsoft.com/developer/msbuild/2003"">
                  <ItemGroup>
                    <i Include='i1'/>
                  </ItemGroup>
                  <ItemDefinitionGroup>
                    <i>
                      <m>m1</m>
                    </i>
                  </ItemDefinitionGroup> 
                  <Target Name=""t"">
                    <ItemGroup>
                      <i Condition=""'%(i.m)'=='m1'"">
                        <n Condition=""'%(m)'=='m1'"">n2</n>
                      </i>
                    </ItemGroup>
                    <Message Text=""[%(i.n)]""/>
                  </Target>
                </Project>
            ")));
            p.Build("t", new ILogger[] { logger });

            logger.AssertLogContains("[n2]");
        }

        [Fact]
        public void DefinitionInImportedFile()
        {
            MockLogger logger = new MockLogger();
            string importedFile = null;

            try
            {
                importedFile = FileUtilities.GetTemporaryFile();
                File.WriteAllText(importedFile, @"
                <Project ToolsVersion='msbuilddefaulttoolsversion' xmlns='http://schemas.microsoft.com/developer/msbuild/2003'>
                  <ItemDefinitionGroup>
                    <CppCompile>
                      <Defines>DEBUG</Defines>
                    </CppCompile>
                  </ItemDefinitionGroup> 
                </Project>
            ");
                Project p = new Project(XmlReader.Create(new StringReader(@"
                    <Project ToolsVersion=""msbuilddefaulttoolsversion"" xmlns=""http://schemas.microsoft.com/developer/msbuild/2003"">
                      <ItemGroup>
                        <CppCompile Include='a.cpp'/>                      
                      </ItemGroup>
                      <Import Project='" + importedFile + @"'/>
                      <Target Name=""t"">
                        <Message Text=""[%(CppCompile.Identity)==%(CppCompile.Defines)]""/>
                      </Target>
                    </Project>
                ")));
                p.Build("t", new ILogger[] { logger });

                logger.AssertLogContains("[a.cpp==DEBUG]");
            }
            finally
            {
                ObjectModelHelpers.DeleteTempFiles(new string[] { importedFile });
            }
        }

        /// <summary>
        /// Item added to project should pick up the item
        /// definitions that project has.
        /// </summary>
        [Fact]
        public void ProjectAddNewItemPicksUpProjectItemDefinitions()
        {
            Project p = new Project(XmlReader.Create(new StringReader(@"
                <Project ToolsVersion=""msbuilddefaulttoolsversion"" xmlns=""http://schemas.microsoft.com/developer/msbuild/2003"">
                  <ItemDefinitionGroup>
                    <i>
                      <m>m1</m>
                    </i>
                  </ItemDefinitionGroup> 
                </Project>
                ")));

            p.AddItem("i", "i1");
            p.ReevaluateIfNecessary();

            Assert.True(ItemContainsMetadata(p, "i", "i1", "m", "m1"));
        }

        /// <summary>
        /// Item added to project should pick up the item
        /// definitions that project has.
        /// </summary>
        [Fact]
        public void ProjectAddNewItemExistingGroupPicksUpProjectItemDefinitions()
        {
            Project p = new Project(XmlReader.Create(new StringReader(@"
                <Project ToolsVersion=""msbuilddefaulttoolsversion"" xmlns=""http://schemas.microsoft.com/developer/msbuild/2003"">
                  <ItemDefinitionGroup>
                    <i>
                      <m>m1</m>
                    </i>
                  </ItemDefinitionGroup> 
                  <ItemGroup>
                    <i Include='i2'>
                      <m>m2</m>
                    </i>
                  </ItemGroup>
                </Project>
                ")));

            p.AddItem("i", "i1");
            p.ReevaluateIfNecessary();

            Assert.True(ItemContainsMetadata(p, "i", "i1", "m", "m1"));
            Assert.True(ItemContainsMetadata(p, "i", "i2", "m", "m2"));
        }

        [Fact]
        public void ItemsEmittedByTaskPickUpItemDefinitions()
        {
            MockLogger logger = new MockLogger();
            Project p = new Project(XmlReader.Create(new StringReader(@"
                <Project ToolsVersion=""msbuilddefaulttoolsversion"" xmlns=""http://schemas.microsoft.com/developer/msbuild/2003"">
                  <ItemDefinitionGroup>
                    <i>
                      <m>m1</m>
                      <n>n1</n>
                    </i>
                  </ItemDefinitionGroup> 
                  <Target Name=""t"">
                    <CreateItem Include=""i1"" AdditionalMetadata=""n=n2"">
                      <Output ItemName=""i"" TaskParameter=""Include""/>
                    </CreateItem>
                    <Message Text=""[%(i.m)][%(i.n)]""/>
                  </Target>
                </Project>
            ")));

            p.Build("t", new ILogger[] { logger });

            logger.AssertLogContains("[m1][n2]");
        }

        [Fact]
        public void ItemsEmittedByIntrinsicTaskPickUpItemDefinitions()
        {
            MockLogger logger = new MockLogger();
            Project p = new Project(XmlReader.Create(new StringReader(@"
                <Project ToolsVersion=""msbuilddefaulttoolsversion"" xmlns=""http://schemas.microsoft.com/developer/msbuild/2003"">
                  <ItemDefinitionGroup>
                    <i>
                      <m>m1</m>
                      <n>n1</n>
                    </i>
                  </ItemDefinitionGroup> 
                  <Target Name=""t"">
                    <ItemGroup>
                      <i Include=""i1"">
                        <n>n2</n>
                      </i>
                    </ItemGroup>
                    <Message Text=""[%(i.m)][%(i.n)]""/>
                  </Target>
                </Project>
            ")));

            p.Build("t", new ILogger[] { logger });

            logger.AssertLogContains("[m1][n2]");
        }

        /// <summary>
        /// When items are passed with an item list expression, default metadata values on the source
        /// items should become regular metadata values on the new items, unless overridden.
        /// </summary>
        [Fact]
        public void ItemsEmittedByIntrinsicTaskConsumingItemExpression_SourceDefaultMetadataPassed()
        {
            MockLogger logger = new MockLogger();
            Project p = new Project(XmlReader.Create(new StringReader(@"
                <Project ToolsVersion=""msbuilddefaulttoolsversion"" xmlns=""http://schemas.microsoft.com/developer/msbuild/2003"">
                  <ItemDefinitionGroup>
                    <i>
                      <m>m1</m>
                    </i>
                  </ItemDefinitionGroup> 
                  <ItemGroup>
                    <i Include=""i1""/>
                  </ItemGroup>
                  <Target Name=""t"">
                    <ItemGroup>
                      <j Include=""@(i)""/>
                    </ItemGroup>
                    <Message Text=""[%(j.m)]""/>
                  </Target>
                </Project>
            ")));

            p.Build("t", new ILogger[] { logger });

            logger.AssertLogContains("[m1]");
        }

        /// <summary>
        /// Default metadata on the source item list is overridden by matching metadata explicitly on the destination
        /// </summary>
        [Fact]
        public void ItemsEmittedByIntrinsicTaskConsumingItemExpression_DestinationExplicitMetadataBeatsSourceDefaultMetadata()
        {
            MockLogger logger = new MockLogger();
            Project p = new Project(XmlReader.Create(new StringReader(@"
                <Project ToolsVersion=""msbuilddefaulttoolsversion"" xmlns=""http://schemas.microsoft.com/developer/msbuild/2003"">
                  <ItemDefinitionGroup>
                    <i>
                      <m>m1</m>
                    </i>
                  </ItemDefinitionGroup> 
                  <ItemGroup>
                    <i Include=""i1""/>
                  </ItemGroup>
                  <Target Name=""t"">
                    <ItemGroup>
                      <j Include=""@(i)"">
                        <m>m2</m>
                      </j>
                    </ItemGroup>
                    <Message Text=""[%(j.m)]""/>
                  </Target>
                </Project>
            ")));

            p.Build("t", new ILogger[] { logger });

            logger.AssertLogContains("[m2]");
        }

        /// <summary>
        /// When items of type X are copied into a list of type Y, default metadata applicable to type X override
        /// any matching default metadata applicable to type Y.
        /// </summary>
        /// <remarks>
        /// Either behavior here is fairly reasonable. We decided on this way around based on feedback from VC.
        /// Note: this differs from how Orcas did it.
        /// </remarks>
        [Fact]
        public void ItemsEmittedByIntrinsicTaskConsumingItemExpression_DestinationDefaultMetadataOverriddenBySourceDefaultMetadata()
        {
            MockLogger logger = new MockLogger();
            Project p = new Project(XmlReader.Create(new StringReader(@"
                <Project ToolsVersion=""msbuilddefaulttoolsversion"" xmlns=""http://schemas.microsoft.com/developer/msbuild/2003"">
                  <ItemDefinitionGroup>
                    <i>
                      <m>m1</m>
                    </i>
                    <j>
                      <m>m2</m>
                    </j>
                  </ItemDefinitionGroup> 
                  <ItemGroup>
                    <i Include=""n1""/>
                    <j Include=""@(i)""/>
                  </ItemGroup>
                  <Target Name=""t"">
                    <ItemGroup>
                      <i Include=""n2""/>
                      <j Include=""@(i)""/>
                    </ItemGroup>
                    <Message Text=""[%(j.m)]""/>
                  </Target>
                </Project>
            ")));

            Assert.Equal("m1", p.GetItems("j").First().GetMetadataValue("m"));

            p.Build("t", new ILogger[] { logger });

            logger.AssertLogContains("[m1]");
            logger.AssertLogDoesntContain("[m2]");
        }

        /// <summary>
        /// Default and explicit metadata on both source and destination.
        /// Item definition metadata from the source override item definition on the destination.
        /// </summary>
        [Fact]
        public void ItemsEmittedByIntrinsicTaskConsumingItemExpression_Combination_OutsideTarget()
        {
            MockLogger logger = new MockLogger();
            Project p = new Project(XmlReader.Create(new StringReader(@"
                <Project ToolsVersion=""msbuilddefaulttoolsversion"" xmlns=""http://schemas.microsoft.com/developer/msbuild/2003"">
                  <ItemDefinitionGroup>
                    <i>
                      <m>im1</m>
                      <n>in1</n>
                      <o>io1</o>
                      <p>ip1</p>
                    </i>
                    <j>
                      <m>jm3</m>
                      <n>jn3</n>
                      <q>jq3</q>
                    </j>
                    <k>
                      <m>km4</m>
                      <q>kq4</q>
                      <r>kr4</r>
                    </k>
                  </ItemDefinitionGroup> 
                  <ItemGroup>
                    <i Include=""1"">
                      <o>io2</o>
                      <s>is2</s>
                    </i>
                    <j Include=""2""/>
                    <k Include=""3"">
                      <M>km5</M>
                    </k>
                  </ItemGroup>
                  <ItemGroup>
                    <j Include=""@(i)"">
                      <m>jm6</m>
                    </j>
                    <k Include=""@(j)"">
                      <s>ks3</s>
                    </k>
                  </ItemGroup>
                </Project>
            ")));

            Assert.Equal("im1", p.GetItems("i").First().GetMetadataValue("m"));
            Assert.Equal("in1", p.GetItems("i").First().GetMetadataValue("n"));
            Assert.Equal("io2", p.GetItems("i").First().GetMetadataValue("o"));
            Assert.Equal("ip1", p.GetItems("i").First().GetMetadataValue("p"));
            Assert.Equal("", p.GetItems("i").First().GetMetadataValue("q"));

            Assert.Equal("jm3", p.GetItems("j").First().GetMetadataValue("m"));
            Assert.Equal("jn3", p.GetItems("j").First().GetMetadataValue("n"));
            Assert.Equal("", p.GetItems("j").First().GetMetadataValue("o"));
            Assert.Equal("", p.GetItems("j").First().GetMetadataValue("p"));
            Assert.Equal("jq3", p.GetItems("j").First().GetMetadataValue("q"));

            Assert.Equal("jm6", p.GetItems("j").ElementAt(1).GetMetadataValue("m"));
            Assert.Equal("in1", p.GetItems("j").ElementAt(1).GetMetadataValue("n"));
            Assert.Equal("io2", p.GetItems("j").ElementAt(1).GetMetadataValue("o"));
            Assert.Equal("ip1", p.GetItems("j").ElementAt(1).GetMetadataValue("p"));
            Assert.Equal("jq3", p.GetItems("j").ElementAt(1).GetMetadataValue("q"));

            Assert.Equal("km5", p.GetItems("k").ElementAt(0).GetMetadataValue("m"));
            Assert.Equal("", p.GetItems("k").ElementAt(0).GetMetadataValue("n"));
            Assert.Equal("", p.GetItems("k").ElementAt(0).GetMetadataValue("o"));
            Assert.Equal("", p.GetItems("k").ElementAt(0).GetMetadataValue("p"));
            Assert.Equal("kq4", p.GetItems("k").ElementAt(0).GetMetadataValue("q"));
            Assert.Equal("kr4", p.GetItems("k").ElementAt(0).GetMetadataValue("r"));
            Assert.Equal("", p.GetItems("k").ElementAt(0).GetMetadataValue("s"));

            Assert.Equal("jm3", p.GetItems("k").ElementAt(1).GetMetadataValue("m"));
            Assert.Equal("jn3", p.GetItems("k").ElementAt(1).GetMetadataValue("n"));
            Assert.Equal("", p.GetItems("k").ElementAt(1).GetMetadataValue("o"));
            Assert.Equal("", p.GetItems("k").ElementAt(1).GetMetadataValue("p"));
            Assert.Equal("jq3", p.GetItems("k").ElementAt(1).GetMetadataValue("q"));
            Assert.Equal("kr4", p.GetItems("k").ElementAt(1).GetMetadataValue("r"));
            Assert.Equal("ks3", p.GetItems("k").ElementAt(1).GetMetadataValue("s"));

            Assert.Equal("jm6", p.GetItems("k").ElementAt(2).GetMetadataValue("m"));
            Assert.Equal("in1", p.GetItems("k").ElementAt(2).GetMetadataValue("n"));
            Assert.Equal("io2", p.GetItems("k").ElementAt(2).GetMetadataValue("o"));
            Assert.Equal("ip1", p.GetItems("k").ElementAt(2).GetMetadataValue("p"));
            Assert.Equal("jq3", p.GetItems("k").ElementAt(2).GetMetadataValue("q"));
            Assert.Equal("kr4", p.GetItems("k").ElementAt(2).GetMetadataValue("r"));
            Assert.Equal("ks3", p.GetItems("k").ElementAt(1).GetMetadataValue("s"));
        }

        /// <summary>
        /// Default and explicit metadata on both source and destination.
        /// Item definition metadata from the source override item definition on the destination.
        /// </summary>
        [Fact]
        public void ItemsEmittedByIntrinsicTaskConsumingItemExpression_Combination_InsideTarget()
        {
            MockLogger logger = new MockLogger();
            Project p = new Project(XmlReader.Create(new StringReader(@"
                <Project ToolsVersion=""msbuilddefaulttoolsversion"" xmlns=""http://schemas.microsoft.com/developer/msbuild/2003"">
                  <ItemDefinitionGroup>
                    <i>
                      <m>im1</m>
                      <n>in1</n>
                      <o>io1</o>
                      <p>ip1</p>
                    </i>
                    <j>
                      <m>jm3</m>
                      <n>jn3</n>
                      <q>jq3</q>
                    </j>
                    <k>
                      <m>km4</m>
                      <q>kq4</q>
                    </k>
                  </ItemDefinitionGroup> 
                  <ItemGroup>
                    <i Include=""1"">
                      <o>io2</o>
                    </i>
                    <j Include=""2""/>
                    <k Include=""3"">
                      <M>km5</M>
                    </k>
                  </ItemGroup>
                  <Target Name=""t"">
                    <ItemGroup>
                      <j Include=""@(i)"">
                        <m>jm6</m>
                      </j>
                      <k Include=""@(j)""/>
                    </ItemGroup>
                    <Message Text=""i:%(identity) [%(i.m)][%(i.n)][%(i.o)][%(i.p)][%(i.q)]""/>
                    <Message Text=""j:%(identity) [%(j.m)][%(j.n)][%(j.o)][%(j.p)][%(j.q)]""/>
                    <Message Text=""k:%(identity) [%(k.m)][%(k.n)][%(k.o)][%(k.p)][%(k.q)]""/>
                  </Target>
                </Project>
            ")));

            p.Build("t", new ILogger[] { logger });

            logger.AssertLogContains("i:1 [im1][in1][io2][ip1][]");
            logger.AssertLogContains("j:2 [jm3][jn3][][][jq3]");
            logger.AssertLogContains("j:1 [jm6][in1][io2][ip1][jq3]");
            logger.AssertLogContains("k:3 [km5][][][][kq4]");
            logger.AssertLogContains("k:2 [jm3][jn3][][][jq3]");
            logger.AssertLogContains("k:1 [jm6][in1][io2][ip1][jq3]");
        }

        [Fact]
        public void MutualReferenceToDefinition1()
        {
            MockLogger logger = new MockLogger();
            Project p = new Project(XmlReader.Create(new StringReader(@"
                <Project ToolsVersion=""msbuilddefaulttoolsversion"" xmlns=""http://schemas.microsoft.com/developer/msbuild/2003"">
                  <ItemDefinitionGroup>
                    <i>
                      <m>m1</m>
                      <n>~%(m)~</n>
                    </i>
                  </ItemDefinitionGroup> 
                    <ItemGroup>
                      <i Include=""i1""/>
                    </ItemGroup>   
                  <Target Name=""t"">
                    <Message Text=""[%(i.m)][%(i.n)]""/>
                  </Target>
                </Project>
            ")));

            p.Build("t", new ILogger[] { logger });

            logger.AssertLogContains("[m1][~m1~]");
        }

        [Fact]
        public void MutualReferenceToDefinition2()
        {
            MockLogger logger = new MockLogger();
            Project p = new Project(XmlReader.Create(new StringReader(@"
                <Project ToolsVersion=""msbuilddefaulttoolsversion"" xmlns=""http://schemas.microsoft.com/developer/msbuild/2003"">
                  <ItemDefinitionGroup>
                    <i>
                      <m>~%(n)~</m>
                      <n>n1</n>
                    </i>
                  </ItemDefinitionGroup> 
                    <ItemGroup>
                      <i Include=""i1""/>
                    </ItemGroup>   
                  <Target Name=""t"">
                    <Message Text=""[%(i.m)][%(i.n)]""/>
                  </Target>
                </Project>
            ")));

            p.Build("t", new ILogger[] { logger });

            logger.AssertLogContains("[~~][n1]");
        }

        [Fact]
        public void MutualReferenceToDefinition3()
        {
            MockLogger logger = new MockLogger();
            Project p = new Project(XmlReader.Create(new StringReader(@"
                <Project ToolsVersion=""msbuilddefaulttoolsversion"" xmlns=""http://schemas.microsoft.com/developer/msbuild/2003"">
                  <ItemDefinitionGroup>
                    <i>
                      <m>m1</m>
                      <n>%(i.m)</n>
                      <o>%(j.m)</o>
                    </i>
                  </ItemDefinitionGroup> 
                    <ItemGroup>
                      <i Include=""i1""/>
                    </ItemGroup>   
                  <Target Name=""t"">
                    <Message Text=""[%(i.m)][%(i.n)][%(i.o)]""/>
                  </Target>
                </Project>
            ")));

            p.Build("t", new ILogger[] { logger });

            logger.AssertLogContains("[m1][m1][]");
        }

        [Fact]
        public void ProjectReevaluationReevaluatesItemDefinitions()
        {
            MockLogger logger = new MockLogger();
            Project p = new Project(XmlReader.Create(new StringReader(@"
                <Project ToolsVersion=""msbuilddefaulttoolsversion"" xmlns=""http://schemas.microsoft.com/developer/msbuild/2003"">
                  <PropertyGroup>
                    <Defines>CODEANALYSIS</Defines>
                  </PropertyGroup>
                  <ItemGroup>
                    <CppCompile Include='a.cpp'/>
                  </ItemGroup>
                  <ItemDefinitionGroup>
                    <CppCompile>
                      <Defines Condition=""'$(BuildFlavor)'=='ret'"">$(Defines);RETAIL</Defines>
                      <Defines Condition=""'$(BuildFlavor)'=='chk'"">$(Defines);DEBUG</Defines>
                    </CppCompile>
                  </ItemDefinitionGroup> 
                  <Target Name=""t"">
                    <Message Text=""[%(CppCompile.Identity)==%(CppCompile.Defines)]""/>
                  </Target>
                </Project>
            ")));

            p.SetProperty("BuildFlavor", "ret");

            p.Build("t", new ILogger[] { logger });

            logger.AssertLogContains("[a.cpp==CODEANALYSIS;RETAIL]");

            Assert.True(ItemContainsMetadata(p, "CppCompile", "a.cpp", "Defines", "CODEANALYSIS;RETAIL"));

            p.SetProperty("BuildFlavor", "chk");
            p.ReevaluateIfNecessary();

            Assert.True(ItemContainsMetadata(p, "CppCompile", "a.cpp", "Defines", "CODEANALYSIS;DEBUG"));
        }

        [Fact]
        public void MSBuildCallDoesNotAffectCallingProjectsDefinitions()
        {
            string otherProject = null;

            try
            {
                otherProject = FileUtilities.GetTemporaryFile();
                string otherProjectContent = @"<Project ToolsVersion=""msbuilddefaulttoolsversion"" xmlns=""http://schemas.microsoft.com/developer/msbuild/2003"">
                  <ItemGroup>
                    <i Include='i1'/>
                  </ItemGroup>
                  <ItemDefinitionGroup>
                    <i>
                      <m>m2</m>
                    </i>
                  </ItemDefinitionGroup> 
                  <Target Name=""t"">
                    <Message Text=""[CHILD:%(i.m)]""/>
                  </Target>
                </Project>";

                using (StreamWriter writer = FileUtilities.OpenWrite(otherProject, false))
                {
                    writer.Write(otherProjectContent);
                }

                MockLogger logger = new MockLogger();
                Project p = new Project(XmlReader.Create(new StringReader(@"
                <Project ToolsVersion=""msbuilddefaulttoolsversion"" xmlns=""http://schemas.microsoft.com/developer/msbuild/2003"">
                  <ItemGroup>
                    <i Include='i1'/>
                  </ItemGroup>
                  <ItemDefinitionGroup>
                    <i>
                      <m>m1</m>
                    </i>
                  </ItemDefinitionGroup> 
                  <Target Name=""t"">
                    <Message Text=""[PARENT-before:%(i.m)]""/>
                    <MSBuild Projects=""" + otherProject + @"""/>
                    <Message Text=""[PARENT-after:%(i.m)]""/>
                  </Target>
                </Project>
            ")));

                p.Build("t", new ILogger[] { logger });

                logger.AssertLogContains("[PARENT-before:m1]", "[CHILD:m2]", "[PARENT-after:m1]");
            }
            finally
            {
                File.Delete(otherProject);
            }
        }

        [Fact]
        public void DefaultMetadataTravelWithTargetOutputs()
        {
            string otherProject = null;

            try
            {
                otherProject = FileUtilities.GetTemporaryFile();
                string otherProjectContent = @"<Project ToolsVersion=""msbuilddefaulttoolsversion"" xmlns=""http://schemas.microsoft.com/developer/msbuild/2003"">
                  <ItemGroup>
                    <i Include='i1'>
                       <m>m1</m>
                    </i>
                  </ItemGroup>
                  <ItemDefinitionGroup>
                    <i>
                      <n>n1</n>
                    </i>
                  </ItemDefinitionGroup> 
                  <Target Name=""t"" Outputs=""@(i)"">
                    <Message Text=""[CHILD:%(i.Identity):m=%(i.m),n=%(i.n)]""/>
                  </Target>
                </Project>";

                using (StreamWriter writer = FileUtilities.OpenWrite(otherProject, false))
                {
                    writer.Write(otherProjectContent);
                }

                MockLogger logger = new MockLogger();
                Project p = new Project(XmlReader.Create(new StringReader(@"
                <Project ToolsVersion=""msbuilddefaulttoolsversion"" xmlns=""http://schemas.microsoft.com/developer/msbuild/2003"">
                  <Target Name=""t"">
                    <MSBuild Projects=""" + otherProject + @""">
                       <Output TaskParameter='TargetOutputs' ItemName='i'/>
                    </MSBuild>
                    <Message Text=""[PARENT:%(i.Identity):m=%(i.m),n=%(i.n)]""/>
                  </Target>
                </Project>
            ")));

                p.Build("t", new ILogger[] { logger });

                logger.AssertLogContains("[CHILD:i1:m=m1,n=n1]", "[PARENT:i1:m=m1,n=n1]");
            }
            finally
            {
                File.Delete(otherProject);
            }
        }

        #endregion
        /// <summary>
        /// Determines if the specified item contains the specified metadata
        /// </summary>
        /// <param name="project">The project.</param>
        /// <param name="itemType">The item type.</param>
        /// <param name="itemInclude">The item include.</param>
        /// <param name="name">The metadata name.</param>
        /// <param name="value">The metadata value.</param>
        /// <returns>True if the item contains the metadata, false otherwise.</returns>
        private bool ItemContainsMetadata(Project project, string itemType, string itemInclude, string name, string value)
        {
            foreach (ProjectItem item in project.GetItems(itemType))
            {
                if (item.EvaluatedInclude == itemInclude)
                {
                    return ContainsMetadata(item.Metadata, name, value);
                }
            }

            return false;
        }

        /// <summary>
        /// Determines if the metadata collection contains the named metadata with the specified value
        /// </summary>
        /// <param name="metadata">The collection.</param>
        /// <param name="name">The metadata name.</param>
        /// <param name="value">The metadata value.</param>
        /// <returns>True if the collection contains the metadata, false otherwise.</returns>
        private bool ContainsMetadata(IEnumerable<ProjectMetadata> metadata, string name, string value)
        {
            foreach (ProjectMetadata metadataEntry in metadata)
            {
                if (metadataEntry.Name == name && metadataEntry.EvaluatedValue == value)
                {
                    return true;
                }
            }

            return false;
        }
    }

    public class ItemDefinitionGroup : Microsoft.Build.Utilities.Task
    {
        public override bool Execute()
        {
            Log.LogMessage("In ItemDefinitionGroup task.");
            return true;
        }
    }
}<|MERGE_RESOLUTION|>--- conflicted
+++ resolved
@@ -1057,11 +1057,8 @@
             }
            );
         }
-<<<<<<< HEAD
-=======
 
 #if FEATURE_ASSEMBLY_LOCATION
->>>>>>> 496bb6ab
         // Verify that anyone with a task named "ItemDefinitionGroup" can still
         // use it by fully qualifying the name.
         [Fact]
