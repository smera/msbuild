﻿// Copyright (c) Microsoft. All rights reserved.
// Licensed under the MIT license. See LICENSE file in the project root for full license information.

using System;
using System.Collections.Generic;
<<<<<<< HEAD

=======
using System.Configuration;
using Microsoft.Win32;
using Microsoft.Build.Evaluation;
>>>>>>> 3f8a403e
using Microsoft.Build.Collections;
using Microsoft.Build.Evaluation;
using Microsoft.Build.Execution;
using Microsoft.Build.Internal;
using Microsoft.Build.Shared;
<<<<<<< HEAD
using Microsoft.Win32;

using NUnit.Framework;

using InvalidToolsetDefinitionException = Microsoft.Build.Exceptions.InvalidToolsetDefinitionException;
=======
using Xunit;
>>>>>>> 3f8a403e

namespace Microsoft.Build.UnitTests.Definition
{
    /// <summary>
    /// Unit test for ToolsetRegistryReader class
    /// </summary>
<<<<<<< HEAD
    [TestFixture]
    public class ToolsetRegistryReader_Tests
=======
    public class ToolsetRegistryReader_Tests : IDisposable
>>>>>>> 3f8a403e
    {
        // The registry key that is passed as the baseKey parameter to the ToolsetRegistryReader class
        private RegistryKey _testRegistryKey = null;
        // Subkey "3.5"
        private RegistryKey _currentVersionRegistryKey = null;
        // Subkey "ToolsVersions"
        private RegistryKey _toolsVersionsRegistryKey = null;

        // Path to the registry key under HKCU
        // Note that this is a test registry key created solely for unit testing.
        private const string testRegistryPath = @"msbuildUnitTests";

        /// <summary>
        /// Store the value of the "VisualStudioVersion" environment variable here so that 
        /// we can unset it for the duration of the test.
        /// </summary>
        private string _oldVisualStudioVersion;

        /// <summary>
        /// Reset the testRegistryKey
        /// </summary>
<<<<<<< HEAD
        [SetUp]
        public void Setup()
=======
        public ToolsetRegistryReader_Tests()
>>>>>>> 3f8a403e
        {
            DeleteTestRegistryKey();
            _testRegistryKey = Registry.CurrentUser.CreateSubKey(testRegistryPath);
            _currentVersionRegistryKey = Registry.CurrentUser.CreateSubKey(testRegistryPath + "\\" + Constants.AssemblyVersion);
            _toolsVersionsRegistryKey = Registry.CurrentUser.CreateSubKey(testRegistryPath + "\\ToolsVersions");

            _oldVisualStudioVersion = Environment.GetEnvironmentVariable("VisualStudioVersion");
            Environment.SetEnvironmentVariable("VisualStudioVersion", null);
        }

<<<<<<< HEAD
        [TearDown]
        public void TearDown()
=======
        public void Dispose()
>>>>>>> 3f8a403e
        {
            DeleteTestRegistryKey();

            Environment.SetEnvironmentVariable("VisualStudioVersion", _oldVisualStudioVersion);
        }

        /// <summary>
        /// Callback for toolset collection
        /// </summary>
        public void ToolsetAdded(Toolset toolset)
        {
            // Do nothing
        }

        /// <summary>
        /// Helper class to delete the testRegistryKey tree.
        /// </summary>
        private void DeleteTestRegistryKey()
        {
            if (Registry.CurrentUser.OpenSubKey(testRegistryPath) != null)
            {
                Registry.CurrentUser.DeleteSubKeyTree(testRegistryPath);
            }
        }

        /// <summary>
        /// If the base key has been deleted, then we just don't get any information (no exception)
        /// </summary>
<<<<<<< HEAD
        [Test]
=======
        [Fact]
>>>>>>> 3f8a403e
        public void ReadRegistry_DeletedKey()
        {
            DeleteTestRegistryKey();

            ToolsetReader reader = GetStandardRegistryReader();
            string msbuildOverrideTasksPath = null;
            string defaultOverrideToolsVersion = null;
            Dictionary<string, Toolset> values = new Dictionary<string, Toolset>(StringComparer.OrdinalIgnoreCase);

            string defaultToolsVersion = reader.ReadToolsets(values, new PropertyDictionary<ProjectPropertyInstance>(), new PropertyDictionary<ProjectPropertyInstance>(), false, out msbuildOverrideTasksPath, out defaultOverrideToolsVersion);
            Assert.Equal(0, values.Count);
        }

        /// <summary>
        /// Tests the tools version 4.0 is written to the the registry at install time
        /// </summary>
<<<<<<< HEAD
        [Test]
        [Ignore]
=======
        [Fact(Skip = "Ignored in MSTest")]
>>>>>>> 3f8a403e
        // Ignore: Test requires installed toolset.
        public void DefaultValuesInRegistryCreatedBySetup()
        {
            if (NativeMethodsShared.IsUnixLike)
            {
                Assert.Ignore("TODO: under Unix this runs out of stack. Investigate");
            }
            ToolsetReader reader = new ToolsetRegistryReader(new ProjectCollection().EnvironmentProperties, new PropertyDictionary<ProjectPropertyInstance>());  //we don't use the test registry key because we want to verify the install

            Dictionary<string, Toolset> values = new Dictionary<string, Toolset>(StringComparer.OrdinalIgnoreCase);

            string msbuildOverrideTasksPath = null;
            string defaultOverrideToolsVersion = null;
            string defaultToolsVersion = reader.ReadToolsets(values, new PropertyDictionary<ProjectPropertyInstance>(), new PropertyDictionary<ProjectPropertyInstance>(), false, out msbuildOverrideTasksPath, out defaultOverrideToolsVersion);

            // Check the values in the data
            Assert.True(values.ContainsKey("4.0")); // "Tools version 4.0 should be defined by default"
            Assert.True(values.ContainsKey(ObjectModelHelpers.MSBuildDefaultToolsVersion), String.Format("Tools version {0} should be defined by default", ObjectModelHelpers.MSBuildDefaultToolsVersion));
            Assert.Equal("2.0", defaultToolsVersion); // "Default tools version should be 2.0"
        }

        /// <summary>
        /// Tests we handle no default toolset specified in the registry
        /// </summary>
<<<<<<< HEAD
        [Test]
=======
        [Fact]
>>>>>>> 3f8a403e
        public void DefaultValueInRegistryDoesNotExist()
        {
            ToolsetReader reader = new ToolsetRegistryReader(new ProjectCollection().EnvironmentProperties, new PropertyDictionary<ProjectPropertyInstance>(), new MockRegistryKey(testRegistryPath, "3.5" /* fail to find subkey 3.5 */));

            Dictionary<string, Toolset> values = new Dictionary<string, Toolset>(StringComparer.OrdinalIgnoreCase);

            // Should not throw
            string msbuildOverrideTasksPath = null;
            string defaultOverrideToolsVersion = null;
            string defaultToolsVersion = reader.ReadToolsets(values, new PropertyDictionary<ProjectPropertyInstance>(), new PropertyDictionary<ProjectPropertyInstance>(), false, out msbuildOverrideTasksPath, out defaultOverrideToolsVersion);

            Assert.Equal(null, defaultToolsVersion);
        }

        /// <summary>
        /// The base key exists but contains no subkey or values: this is okay
        /// </summary>
<<<<<<< HEAD
        [Test]
=======
        [Fact]
>>>>>>> 3f8a403e
        public void ReadRegistry_NoSubkeyNoValues()
        {
            ToolsetReader reader = GetStandardRegistryReader();
            string msbuildOverrideTasksPath = null;
            string defaultOverrideToolsVersion = null;
            Dictionary<string, Toolset> values = new Dictionary<string, Toolset>(StringComparer.OrdinalIgnoreCase);
            string defaultToolsVersion = reader.ReadToolsets(values, new PropertyDictionary<ProjectPropertyInstance>(), new PropertyDictionary<ProjectPropertyInstance>(), false, out msbuildOverrideTasksPath, out defaultOverrideToolsVersion);

            Assert.Equal(0, values.Count);
            Assert.Equal(null, defaultToolsVersion);
        }

        /// <summary>
        /// Here we validate that MSBuild does not fail when there are unrecognized values underneath
        /// the ToolsVersion key.
        /// </summary>
<<<<<<< HEAD
        [Test]
=======
        [Fact]
>>>>>>> 3f8a403e
        public void ReadRegistry_NoSubkeysOnlyValues()
        {
            _toolsVersionsRegistryKey.SetValue("Name1", "Value1");
            _toolsVersionsRegistryKey.SetValue("Name2", "Value2");

            ToolsetReader reader = GetStandardRegistryReader();
            string msbuildOverrideTasksPath = null;
            string defaultOverrideToolsVersion = null;
            Dictionary<string, Toolset> values = new Dictionary<string, Toolset>(StringComparer.OrdinalIgnoreCase);
            string defaultToolsVersion = reader.ReadToolsets(values, new PropertyDictionary<ProjectPropertyInstance>(), new PropertyDictionary<ProjectPropertyInstance>(), false, out msbuildOverrideTasksPath, out defaultOverrideToolsVersion);

            Assert.Equal(0, values.Count);
            Assert.Equal(null, defaultToolsVersion);
        }

        /// <summary>
        /// Basekey has only 1 subkey
        /// </summary>
<<<<<<< HEAD
        [Test]
=======
        [Fact]
>>>>>>> 3f8a403e
        public void ReadRegistry_OnlyOneSubkey()
        {
            string xdir = NativeMethodsShared.IsWindows ? "c:\\xxx" : "/xxx";

            RegistryKey key1 = _toolsVersionsRegistryKey.CreateSubKey("tv1");
            key1.SetValue("msbuildtoolspath", xdir);

            ToolsetReader reader = GetStandardRegistryReader();
            string msbuildOverrideTasksPath = null;
            string defaultOverrideToolsVersion = null;

            Dictionary<string, Toolset> values = new Dictionary<string, Toolset>(StringComparer.OrdinalIgnoreCase);
            string defaultToolsVersion = reader.ReadToolsets(values, new PropertyDictionary<ProjectPropertyInstance>(), new PropertyDictionary<ProjectPropertyInstance>(), false, out msbuildOverrideTasksPath, out defaultOverrideToolsVersion);

<<<<<<< HEAD
            Assert.AreEqual(null, defaultToolsVersion);
            Assert.AreEqual(1, values.Count);
            Assert.AreEqual(0, values["tv1"].Properties.Count);
            Assert.IsTrue(0 == String.Compare(xdir, values["tv1"].ToolsPath, StringComparison.OrdinalIgnoreCase));
=======
            Assert.Equal(null, defaultToolsVersion);
            Assert.Equal(1, values.Count);
            Assert.Equal(0, values["tv1"].Properties.Count);
            Assert.Equal(0, String.Compare("c:\\xxx", values["tv1"].ToolsPath, StringComparison.OrdinalIgnoreCase));
>>>>>>> 3f8a403e
        }

        /// <summary>
        /// Basic case
        /// </summary>
<<<<<<< HEAD
        [Test]
=======
        [Fact]
>>>>>>> 3f8a403e
        public void ReadRegistry_Basic()
        {
            string xdir = NativeMethodsShared.IsWindows ? "c:\\xxx" : "/xxx";
            string ydir = NativeMethodsShared.IsWindows ? "c:\\yyy" : "/yyy";
            RegistryKey key1 = _toolsVersionsRegistryKey.CreateSubKey("tv1");
            key1.SetValue("msbuildtoolspath", xdir);
            key1.SetValue("name1", "value1");
            RegistryKey key2 = _toolsVersionsRegistryKey.CreateSubKey("tv2");
            key2.SetValue("name2", "value2");
            key2.SetValue("msbuildtoolspath", ydir);

            ToolsetReader reader = GetStandardRegistryReader();
            string msbuildOverrideTasksPath = null;
            string defaultOverrideToolsVersion = null;

            Dictionary<string, Toolset> values = new Dictionary<string, Toolset>(StringComparer.OrdinalIgnoreCase);
            string defaultToolsVersion = reader.ReadToolsets(values, new PropertyDictionary<ProjectPropertyInstance>(), new PropertyDictionary<ProjectPropertyInstance>(), false, out msbuildOverrideTasksPath, out defaultOverrideToolsVersion);

<<<<<<< HEAD
            Assert.AreEqual(2, values.Count);
            Assert.AreEqual(1, values["tv1"].Properties.Count);
            Assert.IsTrue(0 == String.Compare(xdir, values["tv1"].ToolsPath, StringComparison.OrdinalIgnoreCase));
            Assert.IsTrue(0 == String.Compare("value1", values["tv1"].Properties["name1"].EvaluatedValue, StringComparison.OrdinalIgnoreCase));
            Assert.AreEqual(1, values["tv2"].Properties.Count);
            Assert.IsTrue(0 == String.Compare(ydir, values["tv2"].ToolsPath, StringComparison.OrdinalIgnoreCase));
            Assert.IsTrue(0 == String.Compare("value2", values["tv2"].Properties["name2"].EvaluatedValue, StringComparison.OrdinalIgnoreCase));
=======
            Assert.Equal(2, values.Count);
            Assert.Equal(1, values["tv1"].Properties.Count);
            Assert.Equal(0, String.Compare("c:\\xxx", values["tv1"].ToolsPath, StringComparison.OrdinalIgnoreCase));
            Assert.Equal(0, String.Compare("value1", values["tv1"].Properties["name1"].EvaluatedValue, StringComparison.OrdinalIgnoreCase));
            Assert.Equal(1, values["tv2"].Properties.Count);
            Assert.Equal(0, String.Compare("c:\\yyy", values["tv2"].ToolsPath, StringComparison.OrdinalIgnoreCase));
            Assert.Equal(0, String.Compare("value2", values["tv2"].Properties["name2"].EvaluatedValue, StringComparison.OrdinalIgnoreCase));
>>>>>>> 3f8a403e
        }

        /// <summary>
        /// baseKey contains some non-String data
        /// </summary>
<<<<<<< HEAD
        [Test]
        [ExpectedException(typeof(InvalidToolsetDefinitionException))]
=======
        [Fact]
>>>>>>> 3f8a403e
        public void ReadRegistry_NonStringData()
        {
            Assert.Throws<InvalidToolsetDefinitionException>(() =>
            {
                RegistryKey key1 = _toolsVersionsRegistryKey.CreateSubKey("tv1");
                key1.SetValue("msbuildtoolspath", "c:\\xxx");
                key1.SetValue("name1", "value1");
                RegistryKey key2 = _toolsVersionsRegistryKey.CreateSubKey("tv2");
                key2.SetValue("msbuildtoolspath", "c:\\xxx");
                key2.SetValue("name2", new String[] { "value2a", "value2b" }, RegistryValueKind.MultiString);

                ToolsetReader reader = GetStandardRegistryReader();
                string msbuildOverrideTasksPath = null;
                string defaultOverrideToolsVersion = null;

                Dictionary<string, Toolset> values = new Dictionary<string, Toolset>(StringComparer.OrdinalIgnoreCase);
                string defaultToolsVersion = reader.ReadToolsets(values, new PropertyDictionary<ProjectPropertyInstance>(), new PropertyDictionary<ProjectPropertyInstance>(), false, out msbuildOverrideTasksPath, out defaultOverrideToolsVersion);
            }
           );
        }
        /// <summary>
        /// Registry has the following structure
        /// [HKCU]\basekey\
        ///    Key1
        ///        SubKey1
        ///    Key2
        ///        SubKey2
        ///        SubKey3
        /// </summary>
<<<<<<< HEAD
        [Test]
=======
        [Fact]
>>>>>>> 3f8a403e
        public void ReadRegistry_HasSubToolsets()
        {
            string xdir = NativeMethodsShared.IsWindows ? "c:\\xxx" : "/xxx";
            string ydir = NativeMethodsShared.IsWindows ? "c:\\yyy" : "/yyy";

            RegistryKey key1 = _toolsVersionsRegistryKey.CreateSubKey("tv1");
            key1.SetValue("msbuildtoolspath", xdir);
            key1.SetValue("name1", "value1");
            RegistryKey subKey1 = key1.CreateSubKey("SubKey1");
            subKey1.SetValue("name1a", "value1a");
            subKey1.SetValue("name2a", "value2a");
            RegistryKey key2 = _toolsVersionsRegistryKey.CreateSubKey("tv2");
            key2.SetValue("msbuildtoolspath", ydir);
            key2.SetValue("name2", "value2");
            RegistryKey subKey2 = key2.CreateSubKey("SubKey2");
            subKey2.SetValue("name3a", "value3a");
            subKey2.SetValue("name2a", "value2a");
            RegistryKey subKey3 = key2.CreateSubKey("SubKey3");
            subKey3.SetValue("name4a", "value4a");
            subKey3.SetValue("name5a", "value5a");

            ToolsetReader reader = GetStandardRegistryReader();
            string msbuildOverrideTasksPath = null;
            string defaultOverrideToolsVersion = null;

            Dictionary<string, Toolset> values = new Dictionary<string, Toolset>(StringComparer.OrdinalIgnoreCase);
            string defaultToolsVersion = reader.ReadToolsets(values, new PropertyDictionary<ProjectPropertyInstance>(), new PropertyDictionary<ProjectPropertyInstance>(), false, out msbuildOverrideTasksPath, out defaultOverrideToolsVersion);

<<<<<<< HEAD
            Assert.AreEqual(2, values.Count);
            Assert.AreEqual(1, values["tv1"].Properties.Count);
            Assert.AreEqual(xdir, values["tv1"].ToolsPath);
            Assert.AreEqual("value1", values["tv1"].Properties["name1"].EvaluatedValue);
            Assert.AreEqual(1, values["tv1"].SubToolsets.Count);
            Assert.AreEqual(2, values["tv1"].SubToolsets["SubKey1"].Properties.Count);
            Assert.AreEqual("value1a", values["tv1"].SubToolsets["SubKey1"].Properties["name1a"].EvaluatedValue);
            Assert.AreEqual("value2a", values["tv1"].SubToolsets["SubKey1"].Properties["name2a"].EvaluatedValue);

            Assert.AreEqual(1, values["tv2"].Properties.Count);
            Assert.AreEqual(ydir, values["tv2"].ToolsPath);
            Assert.AreEqual("value2", values["tv2"].Properties["name2"].EvaluatedValue);
            Assert.AreEqual(2, values["tv2"].SubToolsets.Count);
            Assert.AreEqual(2, values["tv2"].SubToolsets["SubKey2"].Properties.Count);
            Assert.AreEqual("value3a", values["tv2"].SubToolsets["SubKey2"].Properties["name3a"].EvaluatedValue);
            Assert.AreEqual("value2a", values["tv2"].SubToolsets["SubKey2"].Properties["name2a"].EvaluatedValue);
            Assert.AreEqual(2, values["tv2"].SubToolsets["SubKey3"].Properties.Count);
            Assert.AreEqual("value4a", values["tv2"].SubToolsets["SubKey3"].Properties["name4a"].EvaluatedValue);
            Assert.AreEqual("value5a", values["tv2"].SubToolsets["SubKey3"].Properties["name5a"].EvaluatedValue);
=======
            Assert.Equal(2, values.Count);
            Assert.Equal(1, values["tv1"].Properties.Count);
            Assert.Equal("c:\\xxx", values["tv1"].ToolsPath);
            Assert.Equal("value1", values["tv1"].Properties["name1"].EvaluatedValue);
            Assert.Equal(1, values["tv1"].SubToolsets.Count);
            Assert.Equal(2, values["tv1"].SubToolsets["SubKey1"].Properties.Count);
            Assert.Equal("value1a", values["tv1"].SubToolsets["SubKey1"].Properties["name1a"].EvaluatedValue);
            Assert.Equal("value2a", values["tv1"].SubToolsets["SubKey1"].Properties["name2a"].EvaluatedValue);

            Assert.Equal(1, values["tv2"].Properties.Count);
            Assert.Equal("c:\\yyy", values["tv2"].ToolsPath);
            Assert.Equal("value2", values["tv2"].Properties["name2"].EvaluatedValue);
            Assert.Equal(2, values["tv2"].SubToolsets.Count);
            Assert.Equal(2, values["tv2"].SubToolsets["SubKey2"].Properties.Count);
            Assert.Equal("value3a", values["tv2"].SubToolsets["SubKey2"].Properties["name3a"].EvaluatedValue);
            Assert.Equal("value2a", values["tv2"].SubToolsets["SubKey2"].Properties["name2a"].EvaluatedValue);
            Assert.Equal(2, values["tv2"].SubToolsets["SubKey3"].Properties.Count);
            Assert.Equal("value4a", values["tv2"].SubToolsets["SubKey3"].Properties["name4a"].EvaluatedValue);
            Assert.Equal("value5a", values["tv2"].SubToolsets["SubKey3"].Properties["name5a"].EvaluatedValue);
>>>>>>> 3f8a403e
        }

        /// <summary>
        /// Registry has the following structure
        /// [HKCU]\basekey\
        ///    Key1
        ///        SubKey1
        ///            SubSubKey1
        /// </summary>
<<<<<<< HEAD
        [Test]
=======
        [Fact]
>>>>>>> 3f8a403e
        public void ReadRegistry_IgnoreSubToolsetSubKeys()
        {
            string xdir = NativeMethodsShared.IsWindows ? "c:\\xxx" : "/xxx";

            RegistryKey key1 = _toolsVersionsRegistryKey.CreateSubKey("tv1");
            key1.SetValue("msbuildtoolspath", xdir);
            key1.SetValue("name1", "value1");
            RegistryKey subKey1 = key1.CreateSubKey("SubKey1");
            subKey1.SetValue("name1a", "value1a");
            subKey1.SetValue("name2a", "value2a");
            RegistryKey subSubKey1 = subKey1.CreateSubKey("SubSubKey1");
            subSubKey1.SetValue("name2b", "value2b");

            ToolsetReader reader = GetStandardRegistryReader();
            string msbuildOverrideTasksPath = null;
            string defaultOverrideToolsVersion = null;

            Dictionary<string, Toolset> values = new Dictionary<string, Toolset>(StringComparer.OrdinalIgnoreCase);
            string defaultToolsVersion = reader.ReadToolsets(values, new PropertyDictionary<ProjectPropertyInstance>(), new PropertyDictionary<ProjectPropertyInstance>(), false, out msbuildOverrideTasksPath, out defaultOverrideToolsVersion);

<<<<<<< HEAD
            Assert.AreEqual(1, values.Count);
            Assert.AreEqual(1, values["tv1"].Properties.Count);
            Assert.AreEqual(xdir, values["tv1"].ToolsPath);
            Assert.AreEqual("value1", values["tv1"].Properties["name1"].EvaluatedValue);
            Assert.AreEqual(1, values["tv1"].SubToolsets.Count);
            Assert.AreEqual(2, values["tv1"].SubToolsets["SubKey1"].Properties.Count);
            Assert.AreEqual("value1a", values["tv1"].SubToolsets["SubKey1"].Properties["name1a"].EvaluatedValue);
            Assert.AreEqual("value2a", values["tv1"].SubToolsets["SubKey1"].Properties["name2a"].EvaluatedValue);
=======
            Assert.Equal(1, values.Count);
            Assert.Equal(1, values["tv1"].Properties.Count);
            Assert.Equal("c:\\xxx", values["tv1"].ToolsPath);
            Assert.Equal("value1", values["tv1"].Properties["name1"].EvaluatedValue);
            Assert.Equal(1, values["tv1"].SubToolsets.Count);
            Assert.Equal(2, values["tv1"].SubToolsets["SubKey1"].Properties.Count);
            Assert.Equal("value1a", values["tv1"].SubToolsets["SubKey1"].Properties["name1a"].EvaluatedValue);
            Assert.Equal("value2a", values["tv1"].SubToolsets["SubKey1"].Properties["name2a"].EvaluatedValue);
>>>>>>> 3f8a403e
        }

        /// <summary>
        /// Verifies that if a value is defined in both the base toolset and the 
        /// selected subtoolset, the subtoolset value overrides -- even if that 
        /// value is empty.
        /// </summary>
<<<<<<< HEAD
        [Test]
=======
        [Fact]
>>>>>>> 3f8a403e
        public void ReadRegistry_SubToolsetOverridesBaseToolsetEntries()
        {
            string xdir = NativeMethodsShared.IsWindows ? "c:\\xxx" : "/xxx";

            RegistryKey key1 = _toolsVersionsRegistryKey.CreateSubKey("tv1");
            key1.SetValue("msbuildtoolspath", xdir);
            key1.SetValue("name1", "value1");
            key1.SetValue("name2", "value2");
            RegistryKey subKey1 = key1.CreateSubKey("Foo");
            subKey1.SetValue("name1", "value1a");
            subKey1.SetValue("name2", "");

            ToolsetReader reader = GetStandardRegistryReader();
            string msbuildOverrideTasksPath = null;
            string defaultOverrideToolsVersion = null;

            Dictionary<string, Toolset> values = new Dictionary<string, Toolset>(StringComparer.OrdinalIgnoreCase);
            string defaultToolsVersion = reader.ReadToolsets(values, new PropertyDictionary<ProjectPropertyInstance>(), new PropertyDictionary<ProjectPropertyInstance>(), false, out msbuildOverrideTasksPath, out defaultOverrideToolsVersion);

<<<<<<< HEAD
            Assert.AreEqual(1, values.Count);
            Assert.AreEqual(2, values["tv1"].Properties.Count);
            Assert.AreEqual(xdir, values["tv1"].ToolsPath);
            Assert.AreEqual("value1", values["tv1"].Properties["name1"].EvaluatedValue);
            Assert.AreEqual("value2", values["tv1"].Properties["name2"].EvaluatedValue);
            Assert.AreEqual(1, values["tv1"].SubToolsets.Count);
            Assert.AreEqual(2, values["tv1"].SubToolsets["Foo"].Properties.Count);
            Assert.AreEqual("value1a", values["tv1"].SubToolsets["Foo"].Properties["name1"].EvaluatedValue);
            Assert.AreEqual("", values["tv1"].SubToolsets["Foo"].Properties["name2"].EvaluatedValue);
=======
            Assert.Equal(1, values.Count);
            Assert.Equal(2, values["tv1"].Properties.Count);
            Assert.Equal("c:\\xxx", values["tv1"].ToolsPath);
            Assert.Equal("value1", values["tv1"].Properties["name1"].EvaluatedValue);
            Assert.Equal("value2", values["tv1"].Properties["name2"].EvaluatedValue);
            Assert.Equal(1, values["tv1"].SubToolsets.Count);
            Assert.Equal(2, values["tv1"].SubToolsets["Foo"].Properties.Count);
            Assert.Equal("value1a", values["tv1"].SubToolsets["Foo"].Properties["name1"].EvaluatedValue);
            Assert.Equal("", values["tv1"].SubToolsets["Foo"].Properties["name2"].EvaluatedValue);
>>>>>>> 3f8a403e

            // Check when requesting the final evaluated value of the property in the context of its sub-toolset
            // that the sub-toolset overrides
            Assert.Equal("value1a", values["tv1"].GetProperty("name1", "Foo").EvaluatedValue);
            Assert.Equal("", values["tv1"].GetProperty("name2", "Foo").EvaluatedValue);
        }

        /// <summary>
        /// Verifies that if a value is defined in both the base toolset and the 
        /// selected subtoolset, the subtoolset value overrides -- even if that 
        /// value is empty.
        /// </summary>
<<<<<<< HEAD
        [Test]
=======
        [Fact]
>>>>>>> 3f8a403e
        public void ReadRegistry_UnselectedSubToolsetIsIgnored()
        {
            string xdir = NativeMethodsShared.IsWindows ? "c:\\xxx" : "/xxx";

            RegistryKey key1 = _toolsVersionsRegistryKey.CreateSubKey("tv1");
            key1.SetValue("msbuildtoolspath", xdir);
            key1.SetValue("name1", "value1");
            key1.SetValue("name2", "value2");
            RegistryKey subKey1 = key1.CreateSubKey("Foo");
            subKey1.SetValue("name1", "value1a");
            subKey1.SetValue("name2", "");

            ToolsetReader reader = GetStandardRegistryReader();
            string msbuildOverrideTasksPath = null;
            string defaultOverrideToolsVersion = null;

            Dictionary<string, Toolset> values = new Dictionary<string, Toolset>(StringComparer.OrdinalIgnoreCase);
            string defaultToolsVersion = reader.ReadToolsets(values, new PropertyDictionary<ProjectPropertyInstance>(), new PropertyDictionary<ProjectPropertyInstance>(), false, out msbuildOverrideTasksPath, out defaultOverrideToolsVersion);

<<<<<<< HEAD
            Assert.AreEqual(1, values.Count);
            Assert.AreEqual(2, values["tv1"].Properties.Count);
            Assert.AreEqual(xdir, values["tv1"].ToolsPath);
            Assert.AreEqual("value1", values["tv1"].Properties["name1"].EvaluatedValue);
            Assert.AreEqual("value2", values["tv1"].Properties["name2"].EvaluatedValue);
=======
            Assert.Equal(1, values.Count);
            Assert.Equal(2, values["tv1"].Properties.Count);
            Assert.Equal("c:\\xxx", values["tv1"].ToolsPath);
            Assert.Equal("value1", values["tv1"].Properties["name1"].EvaluatedValue);
            Assert.Equal("value2", values["tv1"].Properties["name2"].EvaluatedValue);
>>>>>>> 3f8a403e
        }

        /// <summary>
        /// Regular case of getting default tools version
        /// </summary>
<<<<<<< HEAD
        [Test]
=======
        [Fact]
>>>>>>> 3f8a403e
        public void GetDefaultToolsVersionFromRegistry_Basic()
        {
            _currentVersionRegistryKey.SetValue("DefaultToolsVersion", "tv1");
            RegistryKey key1 = _toolsVersionsRegistryKey.CreateSubKey("tv1"); // Need matching tools version
            key1.SetValue("msbuildtoolspath", "c:\\xxx");

            ToolsetReader reader = GetStandardRegistryReader();
            string msbuildOverrideTasksPath = null;
            string defaultOverrideToolsVersion = null;

            Dictionary<string, Toolset> values = new Dictionary<string, Toolset>(StringComparer.OrdinalIgnoreCase);
            string defaultToolsVersion = reader.ReadToolsets(values, new PropertyDictionary<ProjectPropertyInstance>(), new PropertyDictionary<ProjectPropertyInstance>(), false, out msbuildOverrideTasksPath, out defaultOverrideToolsVersion);

            Assert.Equal("tv1", defaultToolsVersion);
        }

        /// <summary>
        /// Default value is not set
        /// </summary>
<<<<<<< HEAD
        [Test]
=======
        [Fact]
>>>>>>> 3f8a403e
        public void GetDefaultToolsVersionFromRegistry_DefaultValueNotSet()
        {
            ToolsetReader reader = GetStandardRegistryReader();
            string msbuildOverrideTasksPath = null;
            string defaultOverrideToolsVersion = null;

            Dictionary<string, Toolset> values = new Dictionary<string, Toolset>(StringComparer.OrdinalIgnoreCase);
            string defaultToolsVersion = reader.ReadToolsets(values, new PropertyDictionary<ProjectPropertyInstance>(), new PropertyDictionary<ProjectPropertyInstance>(), false, out msbuildOverrideTasksPath, out defaultOverrideToolsVersion);

            Assert.Equal(null, defaultToolsVersion);
        }

        /// <summary>
        /// "DefaultToolsVersion" has non-String data
        /// </summary>
<<<<<<< HEAD
        [Test]
        [ExpectedException(typeof(InvalidToolsetDefinitionException))]
=======
        [Fact]
>>>>>>> 3f8a403e
        public void GetDefaultToolsVersionFromRegistry_NonStringData()
        {
            Assert.Throws<InvalidToolsetDefinitionException>(() =>
            {
                _currentVersionRegistryKey.SetValue("DefaultToolsVersion", new String[] { "2.0.xxxx.a", "2.0.xxxx.b" }, RegistryValueKind.MultiString);

                ToolsetReader reader = GetStandardRegistryReader();
                string msbuildOverrideTasksPath = null;
                string defaultOverrideToolsVersion = null;

                Dictionary<string, Toolset> values = new Dictionary<string, Toolset>(StringComparer.OrdinalIgnoreCase);
                string defaultToolsVersion = reader.ReadToolsets(values, new PropertyDictionary<ProjectPropertyInstance>(), new PropertyDictionary<ProjectPropertyInstance>(), false, out msbuildOverrideTasksPath, out defaultOverrideToolsVersion);
            }
           );
        }
        private ToolsetRegistryReader GetStandardRegistryReader()
        {
            return new ToolsetRegistryReader(new ProjectCollection().EnvironmentProperties, new PropertyDictionary<ProjectPropertyInstance>(), new MockRegistryKey(testRegistryPath));
        }

        /// <summary>
        /// Regular case of getting overridetaskspath
        /// </summary>
<<<<<<< HEAD
        [Test]
=======
        [Fact]
>>>>>>> 3f8a403e
        public void GetOverrideTasksPathFromRegistry_Basic()
        {
            if (NativeMethodsShared.IsUnixLike)
            {
                Assert.Ignore("Registry is not supported under Unix");
            }

            _currentVersionRegistryKey.SetValue("MsBuildOverrideTasksPath", "c:\\Foo");

            ToolsetReader reader = GetStandardRegistryReader();
            Dictionary<string, Toolset> values = new Dictionary<string, Toolset>(StringComparer.OrdinalIgnoreCase);

            string msbuildOverrideTasksPath = null;
            string defaultOverrideToolsVersion = null;
            string defaultToolsVersion = reader.ReadToolsets(values, new PropertyDictionary<ProjectPropertyInstance>(), new PropertyDictionary<ProjectPropertyInstance>(), false, out msbuildOverrideTasksPath, out defaultOverrideToolsVersion);

            Assert.Equal("c:\\Foo", msbuildOverrideTasksPath);
        }

        /// <summary>
        /// OverrideTasksPath is not set
        /// </summary>
<<<<<<< HEAD
        [Test]
=======
        [Fact]
>>>>>>> 3f8a403e
        public void GetOverrideTasksPathFromRegistry_ValueNotSet()
        {
            ToolsetReader reader = GetStandardRegistryReader();
            Dictionary<string, Toolset> values = new Dictionary<string, Toolset>(StringComparer.OrdinalIgnoreCase);

            string msbuildOverrideTasksPath = null;
            string defaultOverrideToolsVersion = null;
            string defaultToolsVersion = reader.ReadToolsets(values, new PropertyDictionary<ProjectPropertyInstance>(), new PropertyDictionary<ProjectPropertyInstance>(), false, out msbuildOverrideTasksPath, out defaultOverrideToolsVersion);

            Assert.Equal(null, msbuildOverrideTasksPath);
        }

        /// <summary>
        /// "OverrideTasksPath" has non-String data
        /// </summary>
<<<<<<< HEAD
        [Test]
        [ExpectedException(typeof(InvalidToolsetDefinitionException))]
        public void GetOverrideTasksPathFromRegistry_NonStringData()
        {
            if (NativeMethodsShared.IsUnixLike)
            {
                Assert.Ignore("Registry is not supported under Unix");
            }

            _currentVersionRegistryKey.SetValue("MsBuildOverrideTasksPath", new String[] { "2938304894", "3948394.2.3.3.3" }, RegistryValueKind.MultiString);
=======
        [Fact]
        public void GetOverrideTasksPathFromRegistry_NonStringData()
        {
            Assert.Throws<InvalidToolsetDefinitionException>(() =>
            {
                _currentVersionRegistryKey.SetValue("MsBuildOverrideTasksPath", new String[] { "2938304894", "3948394.2.3.3.3" }, RegistryValueKind.MultiString);
>>>>>>> 3f8a403e

                ToolsetReader reader = GetStandardRegistryReader();
                Dictionary<string, Toolset> values = new Dictionary<string, Toolset>(StringComparer.OrdinalIgnoreCase);
                string msbuildOverrideTasksPath = null;
                string defaultOverrideToolsVersion = null;
                string defaultToolsVersion = reader.ReadToolsets(values, new PropertyDictionary<ProjectPropertyInstance>(), new PropertyDictionary<ProjectPropertyInstance>(), false, out msbuildOverrideTasksPath, out defaultOverrideToolsVersion);
            }
           );
        }
        /// <summary>
        /// Regular case of getting the default override toolsversion
        /// </summary>
<<<<<<< HEAD
        [Test]
=======
        [Fact]
>>>>>>> 3f8a403e
        public void GetDefaultOverrideToolsVersionFromRegistry_Basic()
        {
            _currentVersionRegistryKey.SetValue("DefaultOverrideToolsVersion", "15.0");

            ToolsetReader reader = GetStandardRegistryReader();
            Dictionary<string, Toolset> values = new Dictionary<string, Toolset>(StringComparer.OrdinalIgnoreCase);

            string msbuildOverrideTasksPath = null;
            string defaultOverrideToolsVersion = null;
            string defaultToolsVersion = reader.ReadToolsets(values, new PropertyDictionary<ProjectPropertyInstance>(), new PropertyDictionary<ProjectPropertyInstance>(), false, out msbuildOverrideTasksPath, out defaultOverrideToolsVersion);

            Assert.Equal("15.0", defaultOverrideToolsVersion);
        }

        /// <summary>
        /// DefaultOverrideToolsVersion is not set
        /// </summary>
<<<<<<< HEAD
        [Test]
=======
        [Fact]
>>>>>>> 3f8a403e
        public void GetDefaultOverrideToolsVersionFromRegistry_ValueNotSet()
        {
            ToolsetReader reader = GetStandardRegistryReader();
            Dictionary<string, Toolset> values = new Dictionary<string, Toolset>(StringComparer.OrdinalIgnoreCase);

            string msbuildOverrideTasksPath = null;
            string defaultOverrideToolsVersion = null;
            string defaultToolsVersion = reader.ReadToolsets(values, new PropertyDictionary<ProjectPropertyInstance>(), new PropertyDictionary<ProjectPropertyInstance>(), false, out msbuildOverrideTasksPath, out defaultOverrideToolsVersion);

            Assert.Equal(null, defaultOverrideToolsVersion);
        }

        /// <summary>
        /// "DefaultOverrideToolsVersion" has non-String data
        /// </summary>
<<<<<<< HEAD
        [Test]
        [ExpectedException(typeof(InvalidToolsetDefinitionException))]
=======
        [Fact]
>>>>>>> 3f8a403e
        public void GetDefaultOverrideToolsVersionFromRegistry_NonStringData()
        {
            Assert.Throws<InvalidToolsetDefinitionException>(() =>
            {
                _currentVersionRegistryKey.SetValue("DefaultOverrideToolsVersion", new String[] { "2938304894", "3948394.2.3.3.3" }, RegistryValueKind.MultiString);

                ToolsetReader reader = GetStandardRegistryReader();
                Dictionary<string, Toolset> values = new Dictionary<string, Toolset>(StringComparer.OrdinalIgnoreCase);
                string msbuildOverrideTasksPath = null;
                string defaultOverrideToolsVersion = null;
                string defaultToolsVersion = reader.ReadToolsets(values, new PropertyDictionary<ProjectPropertyInstance>(), new PropertyDictionary<ProjectPropertyInstance>(), false, out msbuildOverrideTasksPath, out defaultOverrideToolsVersion);
            }
           );
        }
<<<<<<< HEAD

        [Test]
=======
        [Fact]
>>>>>>> 3f8a403e
        public void ReadToolsets_NoBinPathOrToolsPath()
        {
            RegistryKey key1 = _toolsVersionsRegistryKey.CreateSubKey("tv1");
            key1.SetValue("msbuildtoolspath", "c:\\xxx");
            key1.SetValue("name1", "value1");
            RegistryKey key2 = _toolsVersionsRegistryKey.CreateSubKey("tv2");
            key2.SetValue("name2", "value2");
            RegistryKey key3 = _toolsVersionsRegistryKey.CreateSubKey("tv3");
            key3.SetValue("msbuildtoolspath", "c:\\zzz");
            key3.SetValue("name3", "value3");

            ToolsetReader reader = GetStandardRegistryReader();
            string msbuildOverrideTasksPath = null;
            string defaultOverrideToolsVersion = null;

            Dictionary<string, Toolset> values = new Dictionary<string, Toolset>(StringComparer.OrdinalIgnoreCase);

            //should not throw
            string defaultToolsVersion = reader.ReadToolsets(values, new PropertyDictionary<ProjectPropertyInstance>(), new PropertyDictionary<ProjectPropertyInstance>(), false, out msbuildOverrideTasksPath, out defaultOverrideToolsVersion);

            Assert.True(values.ContainsKey("tv1"));

            //should not contain the second toolset because it does not define a tools/bin path
            Assert.False(values.ContainsKey("tv2"));

            Assert.True(values.ContainsKey("tv3"));
        }
    }
}<|MERGE_RESOLUTION|>--- conflicted
+++ resolved
@@ -1,41 +1,26 @@
-﻿// Copyright (c) Microsoft. All rights reserved.
+// Copyright (c) Microsoft. All rights reserved.
 // Licensed under the MIT license. See LICENSE file in the project root for full license information.
 
 using System;
 using System.Collections.Generic;
-<<<<<<< HEAD
-
-=======
-using System.Configuration;
-using Microsoft.Win32;
-using Microsoft.Build.Evaluation;
->>>>>>> 3f8a403e
+
 using Microsoft.Build.Collections;
 using Microsoft.Build.Evaluation;
 using Microsoft.Build.Execution;
 using Microsoft.Build.Internal;
 using Microsoft.Build.Shared;
-<<<<<<< HEAD
 using Microsoft.Win32;
 
-using NUnit.Framework;
+using Xunit;
 
 using InvalidToolsetDefinitionException = Microsoft.Build.Exceptions.InvalidToolsetDefinitionException;
-=======
-using Xunit;
->>>>>>> 3f8a403e
 
 namespace Microsoft.Build.UnitTests.Definition
 {
     /// <summary>
     /// Unit test for ToolsetRegistryReader class
     /// </summary>
-<<<<<<< HEAD
-    [TestFixture]
-    public class ToolsetRegistryReader_Tests
-=======
     public class ToolsetRegistryReader_Tests : IDisposable
->>>>>>> 3f8a403e
     {
         // The registry key that is passed as the baseKey parameter to the ToolsetRegistryReader class
         private RegistryKey _testRegistryKey = null;
@@ -57,12 +42,7 @@
         /// <summary>
         /// Reset the testRegistryKey
         /// </summary>
-<<<<<<< HEAD
-        [SetUp]
-        public void Setup()
-=======
         public ToolsetRegistryReader_Tests()
->>>>>>> 3f8a403e
         {
             DeleteTestRegistryKey();
             _testRegistryKey = Registry.CurrentUser.CreateSubKey(testRegistryPath);
@@ -73,12 +53,7 @@
             Environment.SetEnvironmentVariable("VisualStudioVersion", null);
         }
 
-<<<<<<< HEAD
-        [TearDown]
-        public void TearDown()
-=======
         public void Dispose()
->>>>>>> 3f8a403e
         {
             DeleteTestRegistryKey();
 
@@ -107,11 +82,7 @@
         /// <summary>
         /// If the base key has been deleted, then we just don't get any information (no exception)
         /// </summary>
-<<<<<<< HEAD
-        [Test]
-=======
-        [Fact]
->>>>>>> 3f8a403e
+        [Fact]
         public void ReadRegistry_DeletedKey()
         {
             DeleteTestRegistryKey();
@@ -128,18 +99,14 @@
         /// <summary>
         /// Tests the tools version 4.0 is written to the the registry at install time
         /// </summary>
-<<<<<<< HEAD
-        [Test]
-        [Ignore]
-=======
         [Fact(Skip = "Ignored in MSTest")]
->>>>>>> 3f8a403e
+
         // Ignore: Test requires installed toolset.
         public void DefaultValuesInRegistryCreatedBySetup()
         {
             if (NativeMethodsShared.IsUnixLike)
             {
-                Assert.Ignore("TODO: under Unix this runs out of stack. Investigate");
+                return; // "TODO: under Unix this runs out of stack. Investigate"
             }
             ToolsetReader reader = new ToolsetRegistryReader(new ProjectCollection().EnvironmentProperties, new PropertyDictionary<ProjectPropertyInstance>());  //we don't use the test registry key because we want to verify the install
 
@@ -158,11 +125,7 @@
         /// <summary>
         /// Tests we handle no default toolset specified in the registry
         /// </summary>
-<<<<<<< HEAD
-        [Test]
-=======
-        [Fact]
->>>>>>> 3f8a403e
+        [Fact]
         public void DefaultValueInRegistryDoesNotExist()
         {
             ToolsetReader reader = new ToolsetRegistryReader(new ProjectCollection().EnvironmentProperties, new PropertyDictionary<ProjectPropertyInstance>(), new MockRegistryKey(testRegistryPath, "3.5" /* fail to find subkey 3.5 */));
@@ -180,11 +143,7 @@
         /// <summary>
         /// The base key exists but contains no subkey or values: this is okay
         /// </summary>
-<<<<<<< HEAD
-        [Test]
-=======
-        [Fact]
->>>>>>> 3f8a403e
+        [Fact]
         public void ReadRegistry_NoSubkeyNoValues()
         {
             ToolsetReader reader = GetStandardRegistryReader();
@@ -201,11 +160,7 @@
         /// Here we validate that MSBuild does not fail when there are unrecognized values underneath
         /// the ToolsVersion key.
         /// </summary>
-<<<<<<< HEAD
-        [Test]
-=======
-        [Fact]
->>>>>>> 3f8a403e
+        [Fact]
         public void ReadRegistry_NoSubkeysOnlyValues()
         {
             _toolsVersionsRegistryKey.SetValue("Name1", "Value1");
@@ -224,11 +179,7 @@
         /// <summary>
         /// Basekey has only 1 subkey
         /// </summary>
-<<<<<<< HEAD
-        [Test]
-=======
-        [Fact]
->>>>>>> 3f8a403e
+        [Fact]
         public void ReadRegistry_OnlyOneSubkey()
         {
             string xdir = NativeMethodsShared.IsWindows ? "c:\\xxx" : "/xxx";
@@ -243,27 +194,16 @@
             Dictionary<string, Toolset> values = new Dictionary<string, Toolset>(StringComparer.OrdinalIgnoreCase);
             string defaultToolsVersion = reader.ReadToolsets(values, new PropertyDictionary<ProjectPropertyInstance>(), new PropertyDictionary<ProjectPropertyInstance>(), false, out msbuildOverrideTasksPath, out defaultOverrideToolsVersion);
 
-<<<<<<< HEAD
-            Assert.AreEqual(null, defaultToolsVersion);
-            Assert.AreEqual(1, values.Count);
-            Assert.AreEqual(0, values["tv1"].Properties.Count);
-            Assert.IsTrue(0 == String.Compare(xdir, values["tv1"].ToolsPath, StringComparison.OrdinalIgnoreCase));
-=======
             Assert.Equal(null, defaultToolsVersion);
             Assert.Equal(1, values.Count);
             Assert.Equal(0, values["tv1"].Properties.Count);
-            Assert.Equal(0, String.Compare("c:\\xxx", values["tv1"].ToolsPath, StringComparison.OrdinalIgnoreCase));
->>>>>>> 3f8a403e
+            Assert.Equal(0, String.Compare(xdir, values["tv1"].ToolsPath, StringComparison.OrdinalIgnoreCase));
         }
 
         /// <summary>
         /// Basic case
         /// </summary>
-<<<<<<< HEAD
-        [Test]
-=======
-        [Fact]
->>>>>>> 3f8a403e
+        [Fact]
         public void ReadRegistry_Basic()
         {
             string xdir = NativeMethodsShared.IsWindows ? "c:\\xxx" : "/xxx";
@@ -282,34 +222,19 @@
             Dictionary<string, Toolset> values = new Dictionary<string, Toolset>(StringComparer.OrdinalIgnoreCase);
             string defaultToolsVersion = reader.ReadToolsets(values, new PropertyDictionary<ProjectPropertyInstance>(), new PropertyDictionary<ProjectPropertyInstance>(), false, out msbuildOverrideTasksPath, out defaultOverrideToolsVersion);
 
-<<<<<<< HEAD
-            Assert.AreEqual(2, values.Count);
-            Assert.AreEqual(1, values["tv1"].Properties.Count);
-            Assert.IsTrue(0 == String.Compare(xdir, values["tv1"].ToolsPath, StringComparison.OrdinalIgnoreCase));
-            Assert.IsTrue(0 == String.Compare("value1", values["tv1"].Properties["name1"].EvaluatedValue, StringComparison.OrdinalIgnoreCase));
-            Assert.AreEqual(1, values["tv2"].Properties.Count);
-            Assert.IsTrue(0 == String.Compare(ydir, values["tv2"].ToolsPath, StringComparison.OrdinalIgnoreCase));
-            Assert.IsTrue(0 == String.Compare("value2", values["tv2"].Properties["name2"].EvaluatedValue, StringComparison.OrdinalIgnoreCase));
-=======
             Assert.Equal(2, values.Count);
             Assert.Equal(1, values["tv1"].Properties.Count);
-            Assert.Equal(0, String.Compare("c:\\xxx", values["tv1"].ToolsPath, StringComparison.OrdinalIgnoreCase));
-            Assert.Equal(0, String.Compare("value1", values["tv1"].Properties["name1"].EvaluatedValue, StringComparison.OrdinalIgnoreCase));
+            Assert.True(0 == String.Compare(xdir, values["tv1"].ToolsPath, StringComparison.OrdinalIgnoreCase));
+            Assert.True(0 == String.Compare("value1", values["tv1"].Properties["name1"].EvaluatedValue, StringComparison.OrdinalIgnoreCase));
             Assert.Equal(1, values["tv2"].Properties.Count);
-            Assert.Equal(0, String.Compare("c:\\yyy", values["tv2"].ToolsPath, StringComparison.OrdinalIgnoreCase));
-            Assert.Equal(0, String.Compare("value2", values["tv2"].Properties["name2"].EvaluatedValue, StringComparison.OrdinalIgnoreCase));
->>>>>>> 3f8a403e
+            Assert.True(0 == String.Compare(ydir, values["tv2"].ToolsPath, StringComparison.OrdinalIgnoreCase));
+            Assert.True(0 == String.Compare("value2", values["tv2"].Properties["name2"].EvaluatedValue, StringComparison.OrdinalIgnoreCase));
         }
 
         /// <summary>
         /// baseKey contains some non-String data
         /// </summary>
-<<<<<<< HEAD
-        [Test]
-        [ExpectedException(typeof(InvalidToolsetDefinitionException))]
-=======
-        [Fact]
->>>>>>> 3f8a403e
+        [Fact]
         public void ReadRegistry_NonStringData()
         {
             Assert.Throws<InvalidToolsetDefinitionException>(() =>
@@ -339,11 +264,7 @@
         ///        SubKey2
         ///        SubKey3
         /// </summary>
-<<<<<<< HEAD
-        [Test]
-=======
-        [Fact]
->>>>>>> 3f8a403e
+        [Fact]
         public void ReadRegistry_HasSubToolsets()
         {
             string xdir = NativeMethodsShared.IsWindows ? "c:\\xxx" : "/xxx";
@@ -372,30 +293,9 @@
             Dictionary<string, Toolset> values = new Dictionary<string, Toolset>(StringComparer.OrdinalIgnoreCase);
             string defaultToolsVersion = reader.ReadToolsets(values, new PropertyDictionary<ProjectPropertyInstance>(), new PropertyDictionary<ProjectPropertyInstance>(), false, out msbuildOverrideTasksPath, out defaultOverrideToolsVersion);
 
-<<<<<<< HEAD
-            Assert.AreEqual(2, values.Count);
-            Assert.AreEqual(1, values["tv1"].Properties.Count);
-            Assert.AreEqual(xdir, values["tv1"].ToolsPath);
-            Assert.AreEqual("value1", values["tv1"].Properties["name1"].EvaluatedValue);
-            Assert.AreEqual(1, values["tv1"].SubToolsets.Count);
-            Assert.AreEqual(2, values["tv1"].SubToolsets["SubKey1"].Properties.Count);
-            Assert.AreEqual("value1a", values["tv1"].SubToolsets["SubKey1"].Properties["name1a"].EvaluatedValue);
-            Assert.AreEqual("value2a", values["tv1"].SubToolsets["SubKey1"].Properties["name2a"].EvaluatedValue);
-
-            Assert.AreEqual(1, values["tv2"].Properties.Count);
-            Assert.AreEqual(ydir, values["tv2"].ToolsPath);
-            Assert.AreEqual("value2", values["tv2"].Properties["name2"].EvaluatedValue);
-            Assert.AreEqual(2, values["tv2"].SubToolsets.Count);
-            Assert.AreEqual(2, values["tv2"].SubToolsets["SubKey2"].Properties.Count);
-            Assert.AreEqual("value3a", values["tv2"].SubToolsets["SubKey2"].Properties["name3a"].EvaluatedValue);
-            Assert.AreEqual("value2a", values["tv2"].SubToolsets["SubKey2"].Properties["name2a"].EvaluatedValue);
-            Assert.AreEqual(2, values["tv2"].SubToolsets["SubKey3"].Properties.Count);
-            Assert.AreEqual("value4a", values["tv2"].SubToolsets["SubKey3"].Properties["name4a"].EvaluatedValue);
-            Assert.AreEqual("value5a", values["tv2"].SubToolsets["SubKey3"].Properties["name5a"].EvaluatedValue);
-=======
             Assert.Equal(2, values.Count);
             Assert.Equal(1, values["tv1"].Properties.Count);
-            Assert.Equal("c:\\xxx", values["tv1"].ToolsPath);
+            Assert.Equal(xdir, values["tv1"].ToolsPath);
             Assert.Equal("value1", values["tv1"].Properties["name1"].EvaluatedValue);
             Assert.Equal(1, values["tv1"].SubToolsets.Count);
             Assert.Equal(2, values["tv1"].SubToolsets["SubKey1"].Properties.Count);
@@ -403,7 +303,7 @@
             Assert.Equal("value2a", values["tv1"].SubToolsets["SubKey1"].Properties["name2a"].EvaluatedValue);
 
             Assert.Equal(1, values["tv2"].Properties.Count);
-            Assert.Equal("c:\\yyy", values["tv2"].ToolsPath);
+            Assert.Equal(ydir, values["tv2"].ToolsPath);
             Assert.Equal("value2", values["tv2"].Properties["name2"].EvaluatedValue);
             Assert.Equal(2, values["tv2"].SubToolsets.Count);
             Assert.Equal(2, values["tv2"].SubToolsets["SubKey2"].Properties.Count);
@@ -412,7 +312,6 @@
             Assert.Equal(2, values["tv2"].SubToolsets["SubKey3"].Properties.Count);
             Assert.Equal("value4a", values["tv2"].SubToolsets["SubKey3"].Properties["name4a"].EvaluatedValue);
             Assert.Equal("value5a", values["tv2"].SubToolsets["SubKey3"].Properties["name5a"].EvaluatedValue);
->>>>>>> 3f8a403e
         }
 
         /// <summary>
@@ -422,11 +321,7 @@
         ///        SubKey1
         ///            SubSubKey1
         /// </summary>
-<<<<<<< HEAD
-        [Test]
-=======
-        [Fact]
->>>>>>> 3f8a403e
+        [Fact]
         public void ReadRegistry_IgnoreSubToolsetSubKeys()
         {
             string xdir = NativeMethodsShared.IsWindows ? "c:\\xxx" : "/xxx";
@@ -447,25 +342,14 @@
             Dictionary<string, Toolset> values = new Dictionary<string, Toolset>(StringComparer.OrdinalIgnoreCase);
             string defaultToolsVersion = reader.ReadToolsets(values, new PropertyDictionary<ProjectPropertyInstance>(), new PropertyDictionary<ProjectPropertyInstance>(), false, out msbuildOverrideTasksPath, out defaultOverrideToolsVersion);
 
-<<<<<<< HEAD
-            Assert.AreEqual(1, values.Count);
-            Assert.AreEqual(1, values["tv1"].Properties.Count);
-            Assert.AreEqual(xdir, values["tv1"].ToolsPath);
-            Assert.AreEqual("value1", values["tv1"].Properties["name1"].EvaluatedValue);
-            Assert.AreEqual(1, values["tv1"].SubToolsets.Count);
-            Assert.AreEqual(2, values["tv1"].SubToolsets["SubKey1"].Properties.Count);
-            Assert.AreEqual("value1a", values["tv1"].SubToolsets["SubKey1"].Properties["name1a"].EvaluatedValue);
-            Assert.AreEqual("value2a", values["tv1"].SubToolsets["SubKey1"].Properties["name2a"].EvaluatedValue);
-=======
             Assert.Equal(1, values.Count);
             Assert.Equal(1, values["tv1"].Properties.Count);
-            Assert.Equal("c:\\xxx", values["tv1"].ToolsPath);
+            Assert.Equal(xdir, values["tv1"].ToolsPath);
             Assert.Equal("value1", values["tv1"].Properties["name1"].EvaluatedValue);
             Assert.Equal(1, values["tv1"].SubToolsets.Count);
             Assert.Equal(2, values["tv1"].SubToolsets["SubKey1"].Properties.Count);
             Assert.Equal("value1a", values["tv1"].SubToolsets["SubKey1"].Properties["name1a"].EvaluatedValue);
             Assert.Equal("value2a", values["tv1"].SubToolsets["SubKey1"].Properties["name2a"].EvaluatedValue);
->>>>>>> 3f8a403e
         }
 
         /// <summary>
@@ -473,11 +357,7 @@
         /// selected subtoolset, the subtoolset value overrides -- even if that 
         /// value is empty.
         /// </summary>
-<<<<<<< HEAD
-        [Test]
-=======
-        [Fact]
->>>>>>> 3f8a403e
+        [Fact]
         public void ReadRegistry_SubToolsetOverridesBaseToolsetEntries()
         {
             string xdir = NativeMethodsShared.IsWindows ? "c:\\xxx" : "/xxx";
@@ -497,27 +377,15 @@
             Dictionary<string, Toolset> values = new Dictionary<string, Toolset>(StringComparer.OrdinalIgnoreCase);
             string defaultToolsVersion = reader.ReadToolsets(values, new PropertyDictionary<ProjectPropertyInstance>(), new PropertyDictionary<ProjectPropertyInstance>(), false, out msbuildOverrideTasksPath, out defaultOverrideToolsVersion);
 
-<<<<<<< HEAD
-            Assert.AreEqual(1, values.Count);
-            Assert.AreEqual(2, values["tv1"].Properties.Count);
-            Assert.AreEqual(xdir, values["tv1"].ToolsPath);
-            Assert.AreEqual("value1", values["tv1"].Properties["name1"].EvaluatedValue);
-            Assert.AreEqual("value2", values["tv1"].Properties["name2"].EvaluatedValue);
-            Assert.AreEqual(1, values["tv1"].SubToolsets.Count);
-            Assert.AreEqual(2, values["tv1"].SubToolsets["Foo"].Properties.Count);
-            Assert.AreEqual("value1a", values["tv1"].SubToolsets["Foo"].Properties["name1"].EvaluatedValue);
-            Assert.AreEqual("", values["tv1"].SubToolsets["Foo"].Properties["name2"].EvaluatedValue);
-=======
             Assert.Equal(1, values.Count);
             Assert.Equal(2, values["tv1"].Properties.Count);
-            Assert.Equal("c:\\xxx", values["tv1"].ToolsPath);
+            Assert.Equal(xdir, values["tv1"].ToolsPath);
             Assert.Equal("value1", values["tv1"].Properties["name1"].EvaluatedValue);
             Assert.Equal("value2", values["tv1"].Properties["name2"].EvaluatedValue);
             Assert.Equal(1, values["tv1"].SubToolsets.Count);
             Assert.Equal(2, values["tv1"].SubToolsets["Foo"].Properties.Count);
             Assert.Equal("value1a", values["tv1"].SubToolsets["Foo"].Properties["name1"].EvaluatedValue);
             Assert.Equal("", values["tv1"].SubToolsets["Foo"].Properties["name2"].EvaluatedValue);
->>>>>>> 3f8a403e
 
             // Check when requesting the final evaluated value of the property in the context of its sub-toolset
             // that the sub-toolset overrides
@@ -530,11 +398,7 @@
         /// selected subtoolset, the subtoolset value overrides -- even if that 
         /// value is empty.
         /// </summary>
-<<<<<<< HEAD
-        [Test]
-=======
-        [Fact]
->>>>>>> 3f8a403e
+        [Fact]
         public void ReadRegistry_UnselectedSubToolsetIsIgnored()
         {
             string xdir = NativeMethodsShared.IsWindows ? "c:\\xxx" : "/xxx";
@@ -554,29 +418,17 @@
             Dictionary<string, Toolset> values = new Dictionary<string, Toolset>(StringComparer.OrdinalIgnoreCase);
             string defaultToolsVersion = reader.ReadToolsets(values, new PropertyDictionary<ProjectPropertyInstance>(), new PropertyDictionary<ProjectPropertyInstance>(), false, out msbuildOverrideTasksPath, out defaultOverrideToolsVersion);
 
-<<<<<<< HEAD
-            Assert.AreEqual(1, values.Count);
-            Assert.AreEqual(2, values["tv1"].Properties.Count);
-            Assert.AreEqual(xdir, values["tv1"].ToolsPath);
-            Assert.AreEqual("value1", values["tv1"].Properties["name1"].EvaluatedValue);
-            Assert.AreEqual("value2", values["tv1"].Properties["name2"].EvaluatedValue);
-=======
             Assert.Equal(1, values.Count);
             Assert.Equal(2, values["tv1"].Properties.Count);
-            Assert.Equal("c:\\xxx", values["tv1"].ToolsPath);
+            Assert.Equal(xdir, values["tv1"].ToolsPath);
             Assert.Equal("value1", values["tv1"].Properties["name1"].EvaluatedValue);
             Assert.Equal("value2", values["tv1"].Properties["name2"].EvaluatedValue);
->>>>>>> 3f8a403e
         }
 
         /// <summary>
         /// Regular case of getting default tools version
         /// </summary>
-<<<<<<< HEAD
-        [Test]
-=======
-        [Fact]
->>>>>>> 3f8a403e
+        [Fact]
         public void GetDefaultToolsVersionFromRegistry_Basic()
         {
             _currentVersionRegistryKey.SetValue("DefaultToolsVersion", "tv1");
@@ -596,11 +448,7 @@
         /// <summary>
         /// Default value is not set
         /// </summary>
-<<<<<<< HEAD
-        [Test]
-=======
-        [Fact]
->>>>>>> 3f8a403e
+        [Fact]
         public void GetDefaultToolsVersionFromRegistry_DefaultValueNotSet()
         {
             ToolsetReader reader = GetStandardRegistryReader();
@@ -616,12 +464,7 @@
         /// <summary>
         /// "DefaultToolsVersion" has non-String data
         /// </summary>
-<<<<<<< HEAD
-        [Test]
-        [ExpectedException(typeof(InvalidToolsetDefinitionException))]
-=======
-        [Fact]
->>>>>>> 3f8a403e
+        [Fact]
         public void GetDefaultToolsVersionFromRegistry_NonStringData()
         {
             Assert.Throws<InvalidToolsetDefinitionException>(() =>
@@ -645,16 +488,12 @@
         /// <summary>
         /// Regular case of getting overridetaskspath
         /// </summary>
-<<<<<<< HEAD
-        [Test]
-=======
-        [Fact]
->>>>>>> 3f8a403e
+        [Fact]
         public void GetOverrideTasksPathFromRegistry_Basic()
         {
             if (NativeMethodsShared.IsUnixLike)
             {
-                Assert.Ignore("Registry is not supported under Unix");
+                return; // "Registry is not supported under Unix"
             }
 
             _currentVersionRegistryKey.SetValue("MsBuildOverrideTasksPath", "c:\\Foo");
@@ -672,11 +511,7 @@
         /// <summary>
         /// OverrideTasksPath is not set
         /// </summary>
-<<<<<<< HEAD
-        [Test]
-=======
-        [Fact]
->>>>>>> 3f8a403e
+        [Fact]
         public void GetOverrideTasksPathFromRegistry_ValueNotSet()
         {
             ToolsetReader reader = GetStandardRegistryReader();
@@ -692,25 +527,12 @@
         /// <summary>
         /// "OverrideTasksPath" has non-String data
         /// </summary>
-<<<<<<< HEAD
-        [Test]
-        [ExpectedException(typeof(InvalidToolsetDefinitionException))]
-        public void GetOverrideTasksPathFromRegistry_NonStringData()
-        {
-            if (NativeMethodsShared.IsUnixLike)
-            {
-                Assert.Ignore("Registry is not supported under Unix");
-            }
-
-            _currentVersionRegistryKey.SetValue("MsBuildOverrideTasksPath", new String[] { "2938304894", "3948394.2.3.3.3" }, RegistryValueKind.MultiString);
-=======
         [Fact]
         public void GetOverrideTasksPathFromRegistry_NonStringData()
         {
             Assert.Throws<InvalidToolsetDefinitionException>(() =>
             {
                 _currentVersionRegistryKey.SetValue("MsBuildOverrideTasksPath", new String[] { "2938304894", "3948394.2.3.3.3" }, RegistryValueKind.MultiString);
->>>>>>> 3f8a403e
 
                 ToolsetReader reader = GetStandardRegistryReader();
                 Dictionary<string, Toolset> values = new Dictionary<string, Toolset>(StringComparer.OrdinalIgnoreCase);
@@ -723,11 +545,7 @@
         /// <summary>
         /// Regular case of getting the default override toolsversion
         /// </summary>
-<<<<<<< HEAD
-        [Test]
-=======
-        [Fact]
->>>>>>> 3f8a403e
+        [Fact]
         public void GetDefaultOverrideToolsVersionFromRegistry_Basic()
         {
             _currentVersionRegistryKey.SetValue("DefaultOverrideToolsVersion", "15.0");
@@ -745,11 +563,7 @@
         /// <summary>
         /// DefaultOverrideToolsVersion is not set
         /// </summary>
-<<<<<<< HEAD
-        [Test]
-=======
-        [Fact]
->>>>>>> 3f8a403e
+        [Fact]
         public void GetDefaultOverrideToolsVersionFromRegistry_ValueNotSet()
         {
             ToolsetReader reader = GetStandardRegistryReader();
@@ -765,12 +579,7 @@
         /// <summary>
         /// "DefaultOverrideToolsVersion" has non-String data
         /// </summary>
-<<<<<<< HEAD
-        [Test]
-        [ExpectedException(typeof(InvalidToolsetDefinitionException))]
-=======
-        [Fact]
->>>>>>> 3f8a403e
+        [Fact]
         public void GetDefaultOverrideToolsVersionFromRegistry_NonStringData()
         {
             Assert.Throws<InvalidToolsetDefinitionException>(() =>
@@ -785,12 +594,7 @@
             }
            );
         }
-<<<<<<< HEAD
-
-        [Test]
-=======
-        [Fact]
->>>>>>> 3f8a403e
+        [Fact]
         public void ReadToolsets_NoBinPathOrToolsPath()
         {
             RegistryKey key1 = _toolsVersionsRegistryKey.CreateSubKey("tv1");
